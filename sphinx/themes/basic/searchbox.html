--- conflicted
+++ resolved
@@ -7,13 +7,8 @@
     :copyright: Copyright 2007-2013 by the Sphinx team, see AUTHORS.
     :license: BSD, see LICENSE for details.
 #}
-<<<<<<< HEAD
-{%- if pagename != "search" %}
+{%- if pagename != "search" and builder != "singlehtml" %}
 <div id="searchbox" style="display: none" role="search">
-=======
-{%- if pagename != "search" and builder != "singlehtml" %}
-<div id="searchbox" style="display: none">
->>>>>>> f0f2fc62
   <h3>{{ _('Quick search') }}</h3>
     <form class="search" action="{{ pathto('search') }}" method="get">
       <input type="text" name="q" />
