--- conflicted
+++ resolved
@@ -5,10 +5,6 @@
 
     Contains Sphinx features not activated by default.
 
-<<<<<<< HEAD
-    :copyright: 2008 by Georg Brandl.
-=======
     :copyright: Copyright 2007-2009 by the Sphinx team, see AUTHORS.
->>>>>>> 0b28b3e6
     :license: BSD, see LICENSE for details.
 """