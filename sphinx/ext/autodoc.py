# -*- coding: utf-8 -*-
"""
    sphinx.ext.autodoc
    ~~~~~~~~~~~~~~~~~~

    Automatically insert docstrings for functions, classes or whole modules into
    the doctree, thus avoiding duplication between docstrings and documentation
    for those who like elaborate docstrings.

    :copyright: Copyright 2007-2017 by the Sphinx team, see AUTHORS.
    :license: BSD, see LICENSE for details.
"""

import re
import sys
import inspect
import traceback
import warnings
from types import FunctionType, MethodType, ModuleType

from six import PY2, iterkeys, iteritems, itervalues, text_type, class_types, \
    string_types, StringIO

from docutils import nodes
from docutils.utils import assemble_option_dict
from docutils.parsers.rst import Directive
from docutils.statemachine import ViewList

import sphinx
from sphinx.util import rpartition, force_decode
from sphinx.locale import _
from sphinx.pycode import ModuleAnalyzer, PycodeError
from sphinx.application import ExtensionError
from sphinx.util import logging
from sphinx.util.nodes import nested_parse_with_titles
from sphinx.util.inspect import getargspec, isdescriptor, safe_getmembers, \
    safe_getattr, object_description, is_builtin_class_method, \
    isenumclass, isenumattribute
from sphinx.util.docstrings import prepare_docstring

if False:
    # For type annotation
    from typing import Any, Callable, Dict, Iterator, List, Sequence, Set, Tuple, Type, Union  # NOQA
    from docutils.utils import Reporter  # NOQA
    from sphinx.application import Sphinx  # NOQA

try:
    if sys.version_info >= (3,):
        import typing
    else:
        typing = None  # type: ignore
except ImportError:
    typing = None

logger = logging.getLogger(__name__)

# This type isn't exposed directly in any modules, but can be found
# here in most Python versions
MethodDescriptorType = type(type.__subclasses__)


#: extended signature RE: with explicit module name separated by ::
py_ext_sig_re = re.compile(
    r'''^ ([\w.]+::)?            # explicit module name
          ([\w.]+\.)?            # module and/or class name(s)
          (\w+)  \s*             # thing name
          (?: \((.*)\)           # optional: arguments
           (?:\s* -> \s* (.*))?  #           return annotation
          )? $                   # and nothing more
          ''', re.VERBOSE)


class DefDict(dict):
    """A dict that returns a default on nonexisting keys."""
    def __init__(self, default):
        # type: (Any) -> None
        dict.__init__(self)
        self.default = default

    def __getitem__(self, key):
        # type: (Any) -> Any
        try:
            return dict.__getitem__(self, key)
        except KeyError:
            return self.default

    def __bool__(self):
        # type: () -> bool
        # docutils check "if option_spec"
        return True
    __nonzero__ = __bool__  # for python2 compatibility


def identity(x):
    # type: (Any) -> Any
    return x


class Options(dict):
    """A dict/attribute hybrid that returns None on nonexisting keys."""
    def __getattr__(self, name):
        # type: (unicode) -> Any
        try:
            return self[name.replace('_', '-')]
        except KeyError:
            return None


class _MockObject(object):
    """Used by autodoc_mock_imports."""

    def __init__(self, *args, **kwargs):
        # type: (Any, Any) -> None
        pass

    def __len__(self):
        # type: () -> int
        return 0

    def __contains__(self, key):
        # type: (str) -> bool
        return False

    def __iter__(self):
        # type: () -> None
        pass

    def __getitem__(self, key):
        # type: (str) -> _MockObject
        return self

    def __getattr__(self, key):
        # type: (str) -> _MockObject
        return self

    def __call__(self, *args, **kw):
        # type: (Any, Any) -> Any
        if args and type(args[0]) in [FunctionType, MethodType]:
            # Appears to be a decorator, pass through unchanged
            return args[0]
        return self


class _MockModule(ModuleType):
    """Used by autodoc_mock_imports."""
    __file__ = '/dev/null'

    def __init__(self, name, loader):
        # type: (str, _MockImporter) -> None
        self.__name__ = self.__package__ = name
        self.__loader__ = loader
        self.__all__ = []  # type: List[str]
        self.__path__ = []  # type: List[str]

    def __getattr__(self, name):
        # type: (str) -> _MockObject
        o = _MockObject()
        o.__module__ = self.__name__
        return o


class _MockImporter(object):

    def __init__(self, names):
        # type: (List[str]) -> None
        self.base_packages = set()  # type: Set[str]
        for n in names:
            # Convert module names:
            #     ['a.b.c', 'd.e']
            # to a set of base packages:
            #     set(['a', 'd'])
            self.base_packages.add(n.split('.')[0])
        self.mocked_modules = []  # type: List[str]
        self.orig_meta_path = sys.meta_path
        # enable hook by adding itself to meta_path
        sys.meta_path = sys.meta_path + [self]

    def disable(self):
        # restore original meta_path to disable import hook
        sys.meta_path = self.orig_meta_path
        # remove mocked modules from sys.modules to avoid side effects after
        # running auto-documenter
        for m in self.mocked_modules:
            if m in sys.modules:
                del sys.modules[m]

    def find_module(self, name, path=None):
        # type: (str, str) -> Any
        base_package = name.split('.')[0]
        if base_package in self.base_packages:
            return self
        return None

    def load_module(self, name):
        # type: (str) -> ModuleType
        if name in sys.modules:
            # module has already been imported, return it
            return sys.modules[name]
        else:
            logger.debug('[autodoc] adding a mock module %s!', name)
            module = _MockModule(name, self)
            sys.modules[name] = module
            self.mocked_modules.append(name)
            return module


ALL = object()
INSTANCEATTR = object()


def members_option(arg):
    # type: (Any) -> Union[object, List[unicode]]
    """Used to convert the :members: option to auto directives."""
    if arg is None:
        return ALL
    return [x.strip() for x in arg.split(',')]


def members_set_option(arg):
    # type: (Any) -> Union[object, Set[unicode]]
    """Used to convert the :members: option to auto directives."""
    if arg is None:
        return ALL
    return set(x.strip() for x in arg.split(','))


SUPPRESS = object()


def annotation_option(arg):
    # type: (Any) -> Any
    if arg is None:
        # suppress showing the representation of the object
        return SUPPRESS
    else:
        return arg


def bool_option(arg):
    # type: (Any) -> bool
    """Used to convert flag options to auto directives.  (Instead of
    directives.flag(), which returns None).
    """
    return True


class AutodocReporter(object):
    """
    A reporter replacement that assigns the correct source name
    and line number to a system message, as recorded in a ViewList.
    """
    def __init__(self, viewlist, reporter):
        # type: (ViewList, Reporter) -> None
        self.viewlist = viewlist
        self.reporter = reporter

    def __getattr__(self, name):
        # type: (unicode) -> Any
        return getattr(self.reporter, name)

    def system_message(self, level, message, *children, **kwargs):
        # type: (int, unicode, Any, Any) -> nodes.system_message
        if 'line' in kwargs and 'source' not in kwargs:
            try:
                source, line = self.viewlist.items[kwargs['line']]
            except IndexError:
                pass
            else:
                kwargs['source'] = source
                kwargs['line'] = line
        return self.reporter.system_message(level, message,
                                            *children, **kwargs)

    def debug(self, *args, **kwargs):
        # type: (Any, Any) -> nodes.system_message
        if self.reporter.debug_flag:
            return self.system_message(0, *args, **kwargs)

    def info(self, *args, **kwargs):
        # type: (Any, Any) -> nodes.system_message
        return self.system_message(1, *args, **kwargs)

    def warning(self, *args, **kwargs):
        # type: (Any, Any) -> nodes.system_message
        return self.system_message(2, *args, **kwargs)

    def error(self, *args, **kwargs):
        # type: (Any, Any) -> nodes.system_message
        return self.system_message(3, *args, **kwargs)

    def severe(self, *args, **kwargs):
        # type: (Any, Any) -> nodes.system_message
        return self.system_message(4, *args, **kwargs)


# Some useful event listener factories for autodoc-process-docstring.

def cut_lines(pre, post=0, what=None):
    # type: (int, int, unicode) -> Callable
    """Return a listener that removes the first *pre* and last *post*
    lines of every docstring.  If *what* is a sequence of strings,
    only docstrings of a type in *what* will be processed.

    Use like this (e.g. in the ``setup()`` function of :file:`conf.py`)::

       from sphinx.ext.autodoc import cut_lines
       app.connect('autodoc-process-docstring', cut_lines(4, what=['module']))

    This can (and should) be used in place of :confval:`automodule_skip_lines`.
    """
    def process(app, what_, name, obj, options, lines):
        # type: (Sphinx, unicode, unicode, Any, Any, List[unicode]) -> None
        if what and what_ not in what:
            return
        del lines[:pre]
        if post:
            # remove one trailing blank line.
            if lines and not lines[-1]:
                lines.pop(-1)
            del lines[-post:]
        # make sure there is a blank line at the end
        if lines and lines[-1]:
            lines.append('')
    return process


def between(marker, what=None, keepempty=False, exclude=False):
    # type: (unicode, Sequence[unicode], bool, bool) -> Callable
    """Return a listener that either keeps, or if *exclude* is True excludes,
    lines between lines that match the *marker* regular expression.  If no line
    matches, the resulting docstring would be empty, so no change will be made
    unless *keepempty* is true.

    If *what* is a sequence of strings, only docstrings of a type in *what* will
    be processed.
    """
    marker_re = re.compile(marker)

    def process(app, what_, name, obj, options, lines):
        # type: (Sphinx, unicode, unicode, Any, Any, List[unicode]) -> None
        if what and what_ not in what:
            return
        deleted = 0
        delete = not exclude
        orig_lines = lines[:]
        for i, line in enumerate(orig_lines):
            if delete:
                lines.pop(i - deleted)
                deleted += 1
            if marker_re.match(line):
                delete = not delete
                if delete:
                    lines.pop(i - deleted)
                    deleted += 1
        if not lines and not keepempty:
            lines[:] = orig_lines
        # make sure there is a blank line at the end
        if lines and lines[-1]:
            lines.append('')
    return process


def format_annotation(annotation):
    # type: (Any) -> str
    """Return formatted representation of a type annotation.

    Show qualified names for types and additional details for types from
    the ``typing`` module.

    Displaying complex types from ``typing`` relies on its private API.
    """
    if typing and isinstance(annotation, typing.TypeVar):  # type: ignore
        return annotation.__name__
    if annotation == Ellipsis:
        return '...'
    if not isinstance(annotation, type):
        return repr(annotation)

    qualified_name = (annotation.__module__ + '.' + annotation.__qualname__  # type: ignore
                      if annotation else repr(annotation))

    if annotation.__module__ == 'builtins':
        return annotation.__qualname__  # type: ignore
    elif typing:
        if hasattr(typing, 'GenericMeta') and \
                isinstance(annotation, typing.GenericMeta):
            # In Python 3.5.2+, all arguments are stored in __args__,
            # whereas __parameters__ only contains generic parameters.
            #
            # Prior to Python 3.5.2, __args__ is not available, and all
            # arguments are in __parameters__.
            params = None
            if hasattr(annotation, '__args__'):
                if annotation.__args__ is None or len(annotation.__args__) <= 2:
                    params = annotation.__args__
                else:  # typing.Callable
                    args = ', '.join(format_annotation(a) for a in annotation.__args__[:-1])
                    result = format_annotation(annotation.__args__[-1])
                    return '%s[[%s], %s]' % (qualified_name, args, result)
            elif hasattr(annotation, '__parameters__'):
                params = annotation.__parameters__
            if params is not None:
                param_str = ', '.join(format_annotation(p) for p in params)
                return '%s[%s]' % (qualified_name, param_str)
        elif hasattr(typing, 'UnionMeta') and \
                isinstance(annotation, typing.UnionMeta) and \
                hasattr(annotation, '__union_params__'):
            params = annotation.__union_params__
            if params is not None:
                param_str = ', '.join(format_annotation(p) for p in params)
                return '%s[%s]' % (qualified_name, param_str)
        elif hasattr(typing, 'CallableMeta') and \
                isinstance(annotation, typing.CallableMeta) and \
                getattr(annotation, '__args__', None) is not None and \
                hasattr(annotation, '__result__'):
            # Skipped in the case of plain typing.Callable
            args = annotation.__args__
            if args is None:
                return qualified_name
            elif args is Ellipsis:
                args_str = '...'
            else:
                formatted_args = (format_annotation(a) for a in args)
                args_str = '[%s]' % ', '.join(formatted_args)
            return '%s[%s, %s]' % (qualified_name,
                                   args_str,
                                   format_annotation(annotation.__result__))
        elif hasattr(typing, 'TupleMeta') and \
                isinstance(annotation, typing.TupleMeta) and \
                hasattr(annotation, '__tuple_params__') and \
                hasattr(annotation, '__tuple_use_ellipsis__'):
            params = annotation.__tuple_params__
            if params is not None:
                param_strings = [format_annotation(p) for p in params]
                if annotation.__tuple_use_ellipsis__:
                    param_strings.append('...')
                return '%s[%s]' % (qualified_name,
                                   ', '.join(param_strings))
    return qualified_name


def formatargspec(function, args, varargs=None, varkw=None, defaults=None,
                  kwonlyargs=(), kwonlydefaults={}, annotations={}):
    # type: (Callable, Tuple[str, ...], str, str, Any, Tuple, Dict, Dict[str, Any]) -> str
    """Return a string representation of an ``inspect.FullArgSpec`` tuple.

    An enhanced version of ``inspect.formatargspec()`` that handles typing
    annotations better.
    """

    def format_arg_with_annotation(name):
        # type: (str) -> str
        if name in annotations:
            return '%s: %s' % (name, format_annotation(get_annotation(name)))
        return name

    def get_annotation(name):
        # type: (str) -> str
        value = annotations[name]
        if isinstance(value, string_types):
            return introspected_hints.get(name, value)
        else:
            return value

    introspected_hints = (typing.get_type_hints(function)  # type: ignore
                          if typing and hasattr(function, '__code__') else {})

    fd = StringIO()
    fd.write('(')

    formatted = []
    defaults_start = len(args) - len(defaults) if defaults else len(args)

    for i, arg in enumerate(args):
        arg_fd = StringIO()
<<<<<<< HEAD
        arg_fd.write(format_arg_with_annotation(arg))
        if defaults and i >= defaults_start:
            arg_fd.write(' = ' if arg in annotations else '=')
            arg_fd.write(object_description(defaults[i - defaults_start]))  # type: ignore
=======
        if isinstance(arg, list):
            # support tupled arguments list (only for py2): def foo((x, y))
            arg_fd.write('(')
            arg_fd.write(format_arg_with_annotation(arg[0]))
            for param in arg[1:]:
                arg_fd.write(', ')
                arg_fd.write(format_arg_with_annotation(param))
            arg_fd.write(')')
        else:
            arg_fd.write(format_arg_with_annotation(arg))
            if defaults and i >= defaults_start:
                arg_fd.write(' = ' if arg in annotations else '=')
                arg_fd.write(object_description(defaults[i - defaults_start]))
>>>>>>> 78976787
        formatted.append(arg_fd.getvalue())

    if varargs:
        formatted.append('*' + format_arg_with_annotation(varargs))

    if kwonlyargs:
        if not varargs:
            formatted.append('*')

        for kwarg in kwonlyargs:
            arg_fd = StringIO()
            arg_fd.write(format_arg_with_annotation(kwarg))
            if kwonlydefaults and kwarg in kwonlydefaults:
                arg_fd.write(' = ' if kwarg in annotations else '=')
                arg_fd.write(object_description(kwonlydefaults[kwarg]))  # type: ignore
            formatted.append(arg_fd.getvalue())

    if varkw:
        formatted.append('**' + format_arg_with_annotation(varkw))

    fd.write(', '.join(formatted))
    fd.write(')')

    if 'return' in annotations:
        fd.write(' -> ')
        fd.write(format_annotation(get_annotation('return')))

    return fd.getvalue()


class Documenter(object):
    """
    A Documenter knows how to autodocument a single object type.  When
    registered with the AutoDirective, it will be used to document objects
    of that type when needed by autodoc.

    Its *objtype* attribute selects what auto directive it is assigned to
    (the directive name is 'auto' + objtype), and what directive it generates
    by default, though that can be overridden by an attribute called
    *directivetype*.

    A Documenter has an *option_spec* that works like a docutils directive's;
    in fact, it will be used to parse an auto directive's options that matches
    the documenter.
    """
    #: name by which the directive is called (auto...) and the default
    #: generated directive name
    objtype = 'object'
    #: indentation by which to indent the directive content
    content_indent = u'   '
    #: priority if multiple documenters return True from can_document_member
    priority = 0
    #: order if autodoc_member_order is set to 'groupwise'
    member_order = 0
    #: true if the generated content may contain titles
    titles_allowed = False

    option_spec = {'noindex': bool_option}  # type: Dict[unicode, Callable]

    @staticmethod
    def get_attr(obj, name, *defargs):
        # type: (Any, unicode, Any) -> Any
        """getattr() override for types such as Zope interfaces."""
        for typ, func in iteritems(AutoDirective._special_attrgetters):
            if isinstance(obj, typ):
                return func(obj, name, *defargs)
        return safe_getattr(obj, name, *defargs)

    @classmethod
    def can_document_member(cls, member, membername, isattr, parent):
        # type: (Any, unicode, bool, Any) -> bool
        """Called to see if a member can be documented by this documenter."""
        raise NotImplementedError('must be implemented in subclasses')

    def __init__(self, directive, name, indent=u''):
        # type: (Directive, unicode, unicode) -> None
        self.directive = directive
        self.env = directive.env
        self.options = directive.genopt
        self.name = name
        self.indent = indent
        # the module and object path within the module, and the fully
        # qualified name (all set after resolve_name succeeds)
        self.modname = None         # type: str
        self.module = None          # type: ModuleType
        self.objpath = None         # type: List[unicode]
        self.fullname = None        # type: unicode
        # extra signature items (arguments and return annotation,
        # also set after resolve_name succeeds)
        self.args = None            # type: unicode
        self.retann = None          # type: unicode
        # the object to document (set after import_object succeeds)
        self.object = None          # type: Any
        self.object_name = None     # type: unicode
        # the parent/owner of the object to document
        self.parent = None          # type: Any
        # the module analyzer to get at attribute docs, or None
        self.analyzer = None        # type: Any

    def add_line(self, line, source, *lineno):
        # type: (unicode, unicode, int) -> None
        """Append one line of generated reST to the output."""
        self.directive.result.append(self.indent + line, source, *lineno)

    def resolve_name(self, modname, parents, path, base):
        # type: (str, Any, str, Any) -> Tuple[str, List[unicode]]
        """Resolve the module and name of the object to document given by the
        arguments and the current module/class.

        Must return a pair of the module name and a chain of attributes; for
        example, it would return ``('zipfile', ['ZipFile', 'open'])`` for the
        ``zipfile.ZipFile.open`` method.
        """
        raise NotImplementedError('must be implemented in subclasses')

    def parse_name(self):
        # type: () -> bool
        """Determine what module to import and what attribute to document.

        Returns True and sets *self.modname*, *self.objpath*, *self.fullname*,
        *self.args* and *self.retann* if parsing and resolving was successful.
        """
        # first, parse the definition -- auto directives for classes and
        # functions can contain a signature which is then used instead of
        # an autogenerated one
        try:
            explicit_modname, path, base, args, retann = \
                py_ext_sig_re.match(self.name).groups()  # type: ignore
        except AttributeError:
            self.directive.warn('invalid signature for auto%s (%r)' %
                                (self.objtype, self.name))
            return False

        # support explicit module and class name separation via ::
        if explicit_modname is not None:
            modname = explicit_modname[:-2]
            parents = path and path.rstrip('.').split('.') or []
        else:
            modname = None
            parents = []

        self.modname, self.objpath = self.resolve_name(modname, parents, path, base)

        if not self.modname:
            return False

        self.args = args
        self.retann = retann
        self.fullname = (self.modname or '') + \
                        (self.objpath and '.' + '.'.join(self.objpath) or '')
        return True

    def import_object(self):
        # type: () -> bool
        """Import the object given by *self.modname* and *self.objpath* and set
        it as *self.object*.

        Returns True if successful, False if an error occurred.
        """
        if self.objpath:
            logger.debug('[autodoc] from %s import %s',
                         self.modname, '.'.join(self.objpath))
        # always enable mock import hook
        # it will do nothing if autodoc_mock_imports is empty
        import_hook = _MockImporter(self.env.config.autodoc_mock_imports)
        try:
            logger.debug('[autodoc] import %s', self.modname)
            with warnings.catch_warnings():
                warnings.filterwarnings("ignore", category=ImportWarning)
                __import__(self.modname)
            parent = None
            obj = self.module = sys.modules[self.modname]
            logger.debug('[autodoc] => %r', obj)
            for part in self.objpath:
                parent = obj
                logger.debug('[autodoc] getattr(_, %r)', part)
                obj = self.get_attr(obj, part)
                logger.debug('[autodoc] => %r', obj)
                self.object_name = part
            self.parent = parent
            self.object = obj
            return True
        # this used to only catch SyntaxError, ImportError and AttributeError,
        # but importing modules with side effects can raise all kinds of errors
        except (Exception, SystemExit) as e:
            if self.objpath:
                errmsg = 'autodoc: failed to import %s %r from module %r' % \
                         (self.objtype, '.'.join(self.objpath), self.modname)
            else:
                errmsg = 'autodoc: failed to import %s %r' % \
                         (self.objtype, self.fullname)
            if isinstance(e, SystemExit):
                errmsg += ('; the module executes module level statement ' +
                           'and it might call sys.exit().')
            else:
                errmsg += '; the following exception was raised:\n%s' % \
                          traceback.format_exc()
            if PY2:
                errmsg = errmsg.decode('utf-8')  # type: ignore
            logger.debug(errmsg)
            self.directive.warn(errmsg)
            self.env.note_reread()
            return False
        finally:
            import_hook.disable()

    def get_real_modname(self):
        # type: () -> str
        """Get the real module name of an object to document.

        It can differ from the name of the module through which the object was
        imported.
        """
        return self.get_attr(self.object, '__module__', None) or self.modname

    def check_module(self):
        # type: () -> bool
        """Check if *self.object* is really defined in the module given by
        *self.modname*.
        """
        if self.options.imported_members:
            return True

        modname = self.get_attr(self.object, '__module__', None)
        if modname and modname != self.modname:
            return False
        return True

    def format_args(self):
        # type: () -> unicode
        """Format the argument signature of *self.object*.

        Should return None if the object does not have a signature.
        """
        return None

    def format_name(self):
        # type: () -> unicode
        """Format the name of *self.object*.

        This normally should be something that can be parsed by the generated
        directive, but doesn't need to be (Sphinx will display it unparsed
        then).
        """
        # normally the name doesn't contain the module (except for module
        # directives of course)
        return '.'.join(self.objpath) or self.modname

    def format_signature(self):
        # type: () -> unicode
        """Format the signature (arguments and return annotation) of the object.

        Let the user process it via the ``autodoc-process-signature`` event.
        """
        if self.args is not None:
            # signature given explicitly
            args = "(%s)" % self.args  # type: unicode
        else:
            # try to introspect the signature
            try:
                args = self.format_args()
            except Exception as err:
                self.directive.warn('error while formatting arguments for '
                                    '%s: %s' % (self.fullname, err))
                args = None

        retann = self.retann

        result = self.env.app.emit_firstresult(
            'autodoc-process-signature', self.objtype, self.fullname,
            self.object, self.options, args, retann)
        if result:
            args, retann = result

        if args is not None:
            return args + (retann and (' -> %s' % retann) or '')
        else:
            return ''

    def add_directive_header(self, sig):
        # type: (unicode) -> None
        """Add the directive header and options to the generated content."""
        domain = getattr(self, 'domain', 'py')
        directive = getattr(self, 'directivetype', self.objtype)
        name = self.format_name()
        sourcename = self.get_sourcename()
        self.add_line(u'.. %s:%s:: %s%s' % (domain, directive, name, sig),
                      sourcename)
        if self.options.noindex:
            self.add_line(u'   :noindex:', sourcename)
        if self.objpath:
            # Be explicit about the module, this is necessary since .. class::
            # etc. don't support a prepended module name
            self.add_line(u'   :module: %s' % self.modname, sourcename)

    def get_doc(self, encoding=None, ignore=1):
        # type: (unicode, int) -> List[List[unicode]]
        """Decode and return lines of the docstring(s) for the object."""
        docstring = self.get_attr(self.object, '__doc__', None)
        # make sure we have Unicode docstrings, then sanitize and split
        # into lines
        if isinstance(docstring, text_type):
            return [prepare_docstring(docstring, ignore)]
        elif isinstance(docstring, str):  # this will not trigger on Py3
            return [prepare_docstring(force_decode(docstring, encoding),
                                      ignore)]
        # ... else it is something strange, let's ignore it
        return []

    def process_doc(self, docstrings):
        # type: (List[List[unicode]]) -> Iterator[unicode]
        """Let the user process the docstrings before adding them."""
        for docstringlines in docstrings:
            if self.env.app:
                # let extensions preprocess docstrings
                self.env.app.emit('autodoc-process-docstring',
                                  self.objtype, self.fullname, self.object,
                                  self.options, docstringlines)
            for line in docstringlines:
                yield line

    def get_sourcename(self):
        # type: () -> unicode
        if self.analyzer:
            # prevent encoding errors when the file name is non-ASCII
            if not isinstance(self.analyzer.srcname, text_type):
                filename = text_type(self.analyzer.srcname,
                                     sys.getfilesystemencoding(), 'replace')
            else:
                filename = self.analyzer.srcname
            return u'%s:docstring of %s' % (filename, self.fullname)
        return u'docstring of %s' % self.fullname

    def add_content(self, more_content, no_docstring=False):
        # type: (Any, bool) -> None
        """Add content from docstrings, attribute documentation and user."""
        # set sourcename and add content from attribute documentation
        sourcename = self.get_sourcename()
        if self.analyzer:
            attr_docs = self.analyzer.find_attr_docs()
            if self.objpath:
                key = ('.'.join(self.objpath[:-1]), self.objpath[-1])
                if key in attr_docs:
                    no_docstring = True
                    docstrings = [attr_docs[key]]
                    for i, line in enumerate(self.process_doc(docstrings)):
                        self.add_line(line, sourcename, i)

        # add content from docstrings
        if not no_docstring:
            encoding = self.analyzer and self.analyzer.encoding
            docstrings = self.get_doc(encoding)
            if not docstrings:
                # append at least a dummy docstring, so that the event
                # autodoc-process-docstring is fired and can add some
                # content if desired
                docstrings.append([])
            for i, line in enumerate(self.process_doc(docstrings)):
                self.add_line(line, sourcename, i)

        # add additional content (e.g. from document), if present
        if more_content:
            for line, src in zip(more_content.data, more_content.items):
                self.add_line(line, src[0], src[1])

    def get_object_members(self, want_all):
        # type: (bool) -> Tuple[bool, List[Tuple[unicode, object]]]
        """Return `(members_check_module, members)` where `members` is a
        list of `(membername, member)` pairs of the members of *self.object*.

        If *want_all* is True, return all members.  Else, only return those
        members given by *self.options.members* (which may also be none).
        """
        analyzed_member_names = set()
        if self.analyzer:
            attr_docs = self.analyzer.find_attr_docs()
            namespace = '.'.join(self.objpath)
            for item in iteritems(attr_docs):
                if item[0][0] == namespace:
                    analyzed_member_names.add(item[0][1])
        if not want_all:
            if not self.options.members:
                return False, []
            # specific members given
            members = []
            for mname in self.options.members:
                try:
                    members.append((mname, self.get_attr(self.object, mname)))
                except AttributeError:
                    if mname not in analyzed_member_names:
                        self.directive.warn('missing attribute %s in object %s'
                                            % (mname, self.fullname))
        elif self.options.inherited_members:
            # safe_getmembers() uses dir() which pulls in members from all
            # base classes
            members = safe_getmembers(self.object, attr_getter=self.get_attr)
        else:
            # __dict__ contains only the members directly defined in
            # the class (but get them via getattr anyway, to e.g. get
            # unbound method objects instead of function objects);
            # using list(iterkeys()) because apparently there are objects for which
            # __dict__ changes while getting attributes
            try:
                obj_dict = self.get_attr(self.object, '__dict__')
            except AttributeError:
                members = []
            else:
                members = [(mname, self.get_attr(self.object, mname, None))
                           for mname in list(iterkeys(obj_dict))]

            # Py34 doesn't have enum members in __dict__.
            if isenumclass(self.object):
                members.extend(
                    item for item in self.object.__members__.items()
                    if item not in members
                )

        membernames = set(m[0] for m in members)
        # add instance attributes from the analyzer
        for aname in analyzed_member_names:
            if aname not in membernames and \
               (want_all or aname in self.options.members):
                members.append((aname, INSTANCEATTR))
        return False, sorted(members)

    def filter_members(self, members, want_all):
        # type: (List[Tuple[unicode, Any]], bool) -> List[Tuple[unicode, Any, bool]]
        """Filter the given member list.

        Members are skipped if

        - they are private (except if given explicitly or the private-members
          option is set)
        - they are special methods (except if given explicitly or the
          special-members option is set)
        - they are undocumented (except if the undoc-members option is set)

        The user can override the skipping decision by connecting to the
        ``autodoc-skip-member`` event.
        """
        ret = []

        # search for members in source code too
        namespace = '.'.join(self.objpath)  # will be empty for modules

        if self.analyzer:
            attr_docs = self.analyzer.find_attr_docs()
        else:
            attr_docs = {}

        # process members and determine which to skip
        for (membername, member) in members:
            # if isattr is True, the member is documented as an attribute
            isattr = False

            doc = self.get_attr(member, '__doc__', None)
            # if the member __doc__ is the same as self's __doc__, it's just
            # inherited and therefore not the member's doc
            cls = self.get_attr(member, '__class__', None)
            if cls:
                cls_doc = self.get_attr(cls, '__doc__', None)
                if cls_doc == doc:
                    doc = None
            has_doc = bool(doc)

            keep = False
            if want_all and membername.startswith('__') and \
                    membername.endswith('__') and len(membername) > 4:
                # special __methods__
                if self.options.special_members is ALL and \
                        membername != '__doc__':
                    keep = has_doc or self.options.undoc_members
                elif self.options.special_members and \
                    self.options.special_members is not ALL and \
                        membername in self.options.special_members:
                    keep = has_doc or self.options.undoc_members
            elif want_all and membername.startswith('_'):
                # ignore members whose name starts with _ by default
                keep = self.options.private_members and \
                    (has_doc or self.options.undoc_members)
            elif (namespace, membername) in attr_docs:
                # keep documented attributes
                keep = True
                isattr = True
            else:
                # ignore undocumented members if :undoc-members: is not given
                keep = has_doc or self.options.undoc_members

            # give the user a chance to decide whether this member
            # should be skipped
            if self.env.app:
                # let extensions preprocess docstrings
                skip_user = self.env.app.emit_firstresult(
                    'autodoc-skip-member', self.objtype, membername, member,
                    not keep, self.options)
                if skip_user is not None:
                    keep = not skip_user

            if keep:
                ret.append((membername, member, isattr))

        return ret

    def document_members(self, all_members=False):
        # type: (bool) -> None
        """Generate reST for member documentation.

        If *all_members* is True, do all members, else those given by
        *self.options.members*.
        """
        # set current namespace for finding members
        self.env.temp_data['autodoc:module'] = self.modname
        if self.objpath:
            self.env.temp_data['autodoc:class'] = self.objpath[0]

        want_all = all_members or self.options.inherited_members or \
            self.options.members is ALL
        # find out which members are documentable
        members_check_module, members = self.get_object_members(want_all)

        # remove members given by exclude-members
        if self.options.exclude_members:
            members = [(membername, member) for (membername, member) in members
                       if membername not in self.options.exclude_members]

        # document non-skipped members
        memberdocumenters = []  # type: List[Tuple[Documenter, bool]]
        for (mname, member, isattr) in self.filter_members(members, want_all):
            classes = [cls for cls in itervalues(AutoDirective._registry)
                       if cls.can_document_member(member, mname, isattr, self)]
            if not classes:
                # don't know how to document this member
                continue
            # prefer the documenter with the highest priority
            classes.sort(key=lambda cls: cls.priority)
            # give explicitly separated module name, so that members
            # of inner classes can be documented
            full_mname = self.modname + '::' + \
                '.'.join(self.objpath + [mname])
            documenter = classes[-1](self.directive, full_mname, self.indent)
            memberdocumenters.append((documenter, isattr))
        member_order = self.options.member_order or \
            self.env.config.autodoc_member_order
        if member_order == 'groupwise':
            # sort by group; relies on stable sort to keep items in the
            # same group sorted alphabetically
            memberdocumenters.sort(key=lambda e: e[0].member_order)
        elif member_order == 'bysource' and self.analyzer:
            # sort by source order, by virtue of the module analyzer
            tagorder = self.analyzer.tagorder

            def keyfunc(entry):
                # type: (Tuple[Documenter, bool]) -> int
                fullname = entry[0].name.split('::')[1]
                return tagorder.get(fullname, len(tagorder))
            memberdocumenters.sort(key=keyfunc)

        for documenter, isattr in memberdocumenters:
            documenter.generate(
                all_members=True, real_modname=self.real_modname,
                check_module=members_check_module and not isattr)

        # reset current objects
        self.env.temp_data['autodoc:module'] = None
        self.env.temp_data['autodoc:class'] = None

    def generate(self, more_content=None, real_modname=None,
                 check_module=False, all_members=False):
        # type: (Any, str, bool, bool) -> None
        """Generate reST for the object given by *self.name*, and possibly for
        its members.

        If *more_content* is given, include that content. If *real_modname* is
        given, use that module name to find attribute docs. If *check_module* is
        True, only generate if the object is defined in the module name it is
        imported from. If *all_members* is True, document all members.
        """
        if not self.parse_name():
            # need a module to import
            self.directive.warn(
                'don\'t know which module to import for autodocumenting '
                '%r (try placing a "module" or "currentmodule" directive '
                'in the document, or giving an explicit module name)'
                % self.name)
            return

        # now, import the module and get object to document
        if not self.import_object():
            return

        # If there is no real module defined, figure out which to use.
        # The real module is used in the module analyzer to look up the module
        # where the attribute documentation would actually be found in.
        # This is used for situations where you have a module that collects the
        # functions and classes of internal submodules.
        self.real_modname = real_modname or self.get_real_modname()

        # try to also get a source code analyzer for attribute docs
        try:
            self.analyzer = ModuleAnalyzer.for_module(self.real_modname)
            # parse right now, to get PycodeErrors on parsing (results will
            # be cached anyway)
            self.analyzer.find_attr_docs()
        except PycodeError as err:
            logger.debug('[autodoc] module analyzer failed: %s', err)
            # no source file -- e.g. for builtin and C modules
            self.analyzer = None
            # at least add the module.__file__ as a dependency
            if hasattr(self.module, '__file__') and self.module.__file__:
                self.directive.filename_set.add(self.module.__file__)
        else:
            self.directive.filename_set.add(self.analyzer.srcname)

        # check __module__ of object (for members not given explicitly)
        if check_module:
            if not self.check_module():
                return

        sourcename = self.get_sourcename()

        # make sure that the result starts with an empty line.  This is
        # necessary for some situations where another directive preprocesses
        # reST and no starting newline is present
        self.add_line(u'', sourcename)

        # format the object's signature, if any
        sig = self.format_signature()

        # generate the directive header and options, if applicable
        self.add_directive_header(sig)
        self.add_line(u'', sourcename)

        # e.g. the module directive doesn't have content
        self.indent += self.content_indent

        # add all content (from docstrings, attribute docs etc.)
        self.add_content(more_content)

        # document members, if possible
        self.document_members(all_members)


class ModuleDocumenter(Documenter):
    """
    Specialized Documenter subclass for modules.
    """
    objtype = 'module'
    content_indent = u''
    titles_allowed = True

    option_spec = {
        'members': members_option, 'undoc-members': bool_option,
        'noindex': bool_option, 'inherited-members': bool_option,
        'show-inheritance': bool_option, 'synopsis': identity,
        'platform': identity, 'deprecated': bool_option,
        'member-order': identity, 'exclude-members': members_set_option,
        'private-members': bool_option, 'special-members': members_option,
        'imported-members': bool_option,
    }  # type: Dict[unicode, Callable]

    @classmethod
    def can_document_member(cls, member, membername, isattr, parent):
        # type: (Any, unicode, bool, Any) -> bool
        # don't document submodules automatically
        return False

    def resolve_name(self, modname, parents, path, base):
        # type: (str, Any, str, Any) -> Tuple[str, List[unicode]]
        if modname is not None:
            self.directive.warn('"::" in automodule name doesn\'t make sense')
        return (path or '') + base, []

    def parse_name(self):
        # type: () -> bool
        ret = Documenter.parse_name(self)
        if self.args or self.retann:
            self.directive.warn('signature arguments or return annotation '
                                'given for automodule %s' % self.fullname)
        return ret

    def add_directive_header(self, sig):
        # type: (unicode) -> None
        Documenter.add_directive_header(self, sig)

        sourcename = self.get_sourcename()

        # add some module-specific options
        if self.options.synopsis:
            self.add_line(
                u'   :synopsis: ' + self.options.synopsis, sourcename)
        if self.options.platform:
            self.add_line(
                u'   :platform: ' + self.options.platform, sourcename)
        if self.options.deprecated:
            self.add_line(u'   :deprecated:', sourcename)

    def get_object_members(self, want_all):
        # type: (bool) -> Tuple[bool, List[Tuple[unicode, object]]]
        if want_all:
            if not hasattr(self.object, '__all__'):
                # for implicit module members, check __module__ to avoid
                # documenting imported objects
                return True, safe_getmembers(self.object)
            else:
                memberlist = self.object.__all__
                # Sometimes __all__ is broken...
                if not isinstance(memberlist, (list, tuple)) or not \
                   all(isinstance(entry, string_types) for entry in memberlist):
                    self.directive.warn(
                        '__all__ should be a list of strings, not %r '
                        '(in module %s) -- ignoring __all__' %
                        (memberlist, self.fullname))
                    # fall back to all members
                    return True, safe_getmembers(self.object)
        else:
            memberlist = self.options.members or []
        ret = []
        for mname in memberlist:
            try:
                ret.append((mname, safe_getattr(self.object, mname)))
            except AttributeError:
                self.directive.warn(
                    'missing attribute mentioned in :members: or __all__: '
                    'module %s, attribute %s' % (
                        safe_getattr(self.object, '__name__', '???'), mname))
        return False, ret


class ModuleLevelDocumenter(Documenter):
    """
    Specialized Documenter subclass for objects on module level (functions,
    classes, data/constants).
    """
    def resolve_name(self, modname, parents, path, base):
        # type: (str, Any, str, Any) -> Tuple[str, List[unicode]]
        if modname is None:
            if path:
                modname = path.rstrip('.')
            else:
                # if documenting a toplevel object without explicit module,
                # it can be contained in another auto directive ...
                modname = self.env.temp_data.get('autodoc:module')
                # ... or in the scope of a module directive
                if not modname:
                    modname = self.env.ref_context.get('py:module')
                # ... else, it stays None, which means invalid
        return modname, parents + [base]


class ClassLevelDocumenter(Documenter):
    """
    Specialized Documenter subclass for objects on class level (methods,
    attributes).
    """
    def resolve_name(self, modname, parents, path, base):
        # type: (str, Any, str, Any) -> Tuple[str, List[unicode]]
        if modname is None:
            if path:
                mod_cls = path.rstrip('.')
            else:
                mod_cls = None
                # if documenting a class-level object without path,
                # there must be a current class, either from a parent
                # auto directive ...
                mod_cls = self.env.temp_data.get('autodoc:class')
                # ... or from a class directive
                if mod_cls is None:
                    mod_cls = self.env.ref_context.get('py:class')
                # ... if still None, there's no way to know
                if mod_cls is None:
                    return None, []
            modname, cls = rpartition(mod_cls, '.')  # type: ignore
            parents = [cls]
            # if the module name is still missing, get it like above
            if not modname:
                modname = self.env.temp_data.get('autodoc:module')
            if not modname:
                modname = self.env.ref_context.get('py:module')
            # ... else, it stays None, which means invalid
        return modname, parents + [base]


class DocstringSignatureMixin(object):
    """
    Mixin for FunctionDocumenter and MethodDocumenter to provide the
    feature of reading the signature from the docstring.
    """

    def _find_signature(self, encoding=None):
        # type: (unicode) -> Tuple[str, str]
        docstrings = self.get_doc(encoding)
        self._new_docstrings = docstrings[:]
        result = None
        for i, doclines in enumerate(docstrings):
            # no lines in docstring, no match
            if not doclines:
                continue
            # match first line of docstring against signature RE
            match = py_ext_sig_re.match(doclines[0])  # type: ignore
            if not match:
                continue
            exmod, path, base, args, retann = match.groups()
            # the base name must match ours
            valid_names = [self.objpath[-1]]  # type: ignore
            if isinstance(self, ClassDocumenter):
                valid_names.append('__init__')
                if hasattr(self.object, '__mro__'):
                    valid_names.extend(cls.__name__ for cls in self.object.__mro__)
            if base not in valid_names:
                continue
            # re-prepare docstring to ignore more leading indentation
            self._new_docstrings[i] = prepare_docstring('\n'.join(doclines[1:]))
            result = args, retann
            # don't look any further
            break
        return result

    def get_doc(self, encoding=None, ignore=1):
        # type: (unicode, int) -> List[List[unicode]]
        lines = getattr(self, '_new_docstrings', None)
        if lines is not None:
            return lines
        return Documenter.get_doc(self, encoding, ignore)  # type: ignore

    def format_signature(self):
        # type: () -> unicode
        if self.args is None and self.env.config.autodoc_docstring_signature:  # type: ignore
            # only act if a signature is not explicitly given already, and if
            # the feature is enabled
            result = self._find_signature()
            if result is not None:
                self.args, self.retann = result
        return Documenter.format_signature(self)  # type: ignore


class DocstringStripSignatureMixin(DocstringSignatureMixin):
    """
    Mixin for AttributeDocumenter to provide the
    feature of stripping any function signature from the docstring.
    """
    def format_signature(self):
        # type: () -> unicode
        if self.args is None and self.env.config.autodoc_docstring_signature:  # type: ignore
            # only act if a signature is not explicitly given already, and if
            # the feature is enabled
            result = self._find_signature()
            if result is not None:
                # Discarding _args is a only difference with
                # DocstringSignatureMixin.format_signature.
                # Documenter.format_signature use self.args value to format.
                _args, self.retann = result
        return Documenter.format_signature(self)  # type: ignore


class FunctionDocumenter(DocstringSignatureMixin, ModuleLevelDocumenter):  # type: ignore
    """
    Specialized Documenter subclass for functions.
    """
    objtype = 'function'
    member_order = 30

    @classmethod
    def can_document_member(cls, member, membername, isattr, parent):
        # type: (Any, unicode, bool, Any) -> bool
        return inspect.isfunction(member) or inspect.isbuiltin(member)

    def format_args(self):
        # type: () -> unicode
        if inspect.isbuiltin(self.object) or \
                inspect.ismethoddescriptor(self.object):
            # cannot introspect arguments of a C function or method
            return None
        try:
            argspec = getargspec(self.object)
        except TypeError:
            if (is_builtin_class_method(self.object, '__new__') and
               is_builtin_class_method(self.object, '__init__')):
                raise TypeError('%r is a builtin class' % self.object)

            # if a class should be documented as function (yay duck
            # typing) we try to use the constructor signature as function
            # signature without the first argument.
            try:
                argspec = getargspec(self.object.__new__)
            except TypeError:
                argspec = getargspec(self.object.__init__)
                if argspec[0]:
                    del argspec[0][0]
        args = formatargspec(self.object, *argspec)
        # escape backslashes for reST
        args = args.replace('\\', '\\\\')
        return args

    def document_members(self, all_members=False):
        # type: (bool) -> None
        pass


class ClassDocumenter(DocstringSignatureMixin, ModuleLevelDocumenter):  # type: ignore
    """
    Specialized Documenter subclass for classes.
    """
    objtype = 'class'
    member_order = 20
    option_spec = {
        'members': members_option, 'undoc-members': bool_option,
        'noindex': bool_option, 'inherited-members': bool_option,
        'show-inheritance': bool_option, 'member-order': identity,
        'exclude-members': members_set_option,
        'private-members': bool_option, 'special-members': members_option,
    }  # type: Dict[unicode, Callable]

    @classmethod
    def can_document_member(cls, member, membername, isattr, parent):
        # type: (Any, unicode, bool, Any) -> bool
        return isinstance(member, class_types)

    def import_object(self):
        # type: () -> Any
        ret = ModuleLevelDocumenter.import_object(self)
        # if the class is documented under another name, document it
        # as data/attribute
        if ret:
            if hasattr(self.object, '__name__'):
                self.doc_as_attr = (self.objpath[-1] != self.object.__name__)
            else:
                self.doc_as_attr = True
        return ret

    def format_args(self):
        # type: () -> unicode
        # for classes, the relevant signature is the __init__ method's
        initmeth = self.get_attr(self.object, '__init__', None)
        # classes without __init__ method, default __init__ or
        # __init__ written in C?
        if initmeth is None or \
                is_builtin_class_method(self.object, '__init__') or \
                not(inspect.ismethod(initmeth) or inspect.isfunction(initmeth)):
            return None
        try:
            argspec = getargspec(initmeth)
        except TypeError:
            # still not possible: happens e.g. for old-style classes
            # with __init__ in C
            return None
        if argspec[0] and argspec[0][0] in ('cls', 'self'):
            del argspec[0][0]
        return formatargspec(initmeth, *argspec)

    def format_signature(self):
        # type: () -> unicode
        if self.doc_as_attr:
            return ''

        return DocstringSignatureMixin.format_signature(self)

    def add_directive_header(self, sig):
        # type: (unicode) -> None
        if self.doc_as_attr:
            self.directivetype = 'attribute'
        Documenter.add_directive_header(self, sig)

        # add inheritance info, if wanted
        if not self.doc_as_attr and self.options.show_inheritance:
            sourcename = self.get_sourcename()
            self.add_line(u'', sourcename)
            if hasattr(self.object, '__bases__') and len(self.object.__bases__):
                bases = [b.__module__ in ('__builtin__', 'builtins') and
                         u':class:`%s`' % b.__name__ or
                         u':class:`%s.%s`' % (b.__module__, b.__name__)
                         for b in self.object.__bases__]
                self.add_line(u'   ' + _(u'Bases: %s') % ', '.join(bases),
                              sourcename)

    def get_doc(self, encoding=None, ignore=1):
        # type: (unicode, int) -> List[List[unicode]]
        lines = getattr(self, '_new_docstrings', None)
        if lines is not None:
            return lines

        content = self.env.config.autoclass_content

        docstrings = []
        attrdocstring = self.get_attr(self.object, '__doc__', None)
        if attrdocstring:
            docstrings.append(attrdocstring)

        # for classes, what the "docstring" is can be controlled via a
        # config value; the default is only the class docstring
        if content in ('both', 'init'):
            initdocstring = self.get_attr(
                self.get_attr(self.object, '__init__', None), '__doc__')
            # for new-style classes, no __init__ means default __init__
            if (initdocstring is not None and
                (initdocstring == object.__init__.__doc__ or  # for pypy
                 initdocstring.strip() == object.__init__.__doc__)):  # for !pypy
                initdocstring = None
            if not initdocstring:
                # try __new__
                initdocstring = self.get_attr(
                    self.get_attr(self.object, '__new__', None), '__doc__')
                # for new-style classes, no __new__ means default __new__
                if (initdocstring is not None and
                    (initdocstring == object.__new__.__doc__ or  # for pypy
                     initdocstring.strip() == object.__new__.__doc__)):  # for !pypy
                    initdocstring = None
            if initdocstring:
                if content == 'init':
                    docstrings = [initdocstring]
                else:
                    docstrings.append(initdocstring)
        doc = []
        for docstring in docstrings:
            if isinstance(docstring, text_type):
                doc.append(prepare_docstring(docstring, ignore))
            elif isinstance(docstring, str):  # this will not trigger on Py3
                doc.append(prepare_docstring(force_decode(docstring, encoding),
                                             ignore))
        return doc

    def add_content(self, more_content, no_docstring=False):
        # type: (Any, bool) -> None
        if self.doc_as_attr:
            classname = safe_getattr(self.object, '__name__', None)
            if classname:
                content = ViewList(
                    [_('alias of :class:`%s`') % classname], source='')
                ModuleLevelDocumenter.add_content(self, content,
                                                  no_docstring=True)
        else:
            ModuleLevelDocumenter.add_content(self, more_content)

    def document_members(self, all_members=False):
        # type: (bool) -> None
        if self.doc_as_attr:
            return
        ModuleLevelDocumenter.document_members(self, all_members)


class ExceptionDocumenter(ClassDocumenter):
    """
    Specialized ClassDocumenter subclass for exceptions.
    """
    objtype = 'exception'
    member_order = 10

    # needs a higher priority than ClassDocumenter
    priority = 10

    @classmethod
    def can_document_member(cls, member, membername, isattr, parent):
        # type: (Any, unicode, bool, Any) -> bool
        return isinstance(member, class_types) and \
            issubclass(member, BaseException)  # type: ignore


class DataDocumenter(ModuleLevelDocumenter):
    """
    Specialized Documenter subclass for data items.
    """
    objtype = 'data'
    member_order = 40
    priority = -10
    option_spec = dict(ModuleLevelDocumenter.option_spec)
    option_spec["annotation"] = annotation_option

    @classmethod
    def can_document_member(cls, member, membername, isattr, parent):
        # type: (Any, unicode, bool, Any) -> bool
        return isinstance(parent, ModuleDocumenter) and isattr

    def add_directive_header(self, sig):
        # type: (unicode) -> None
        ModuleLevelDocumenter.add_directive_header(self, sig)
        sourcename = self.get_sourcename()
        if not self.options.annotation:
            try:
                objrepr = object_description(self.object)
            except ValueError:
                pass
            else:
                self.add_line(u'   :annotation: = ' + objrepr, sourcename)
        elif self.options.annotation is SUPPRESS:
            pass
        else:
            self.add_line(u'   :annotation: %s' % self.options.annotation,
                          sourcename)

    def document_members(self, all_members=False):
        # type: (bool) -> None
        pass


class MethodDocumenter(DocstringSignatureMixin, ClassLevelDocumenter):  # type: ignore
    """
    Specialized Documenter subclass for methods (normal, static and class).
    """
    objtype = 'method'
    member_order = 50
    priority = 1  # must be more than FunctionDocumenter

    @classmethod
    def can_document_member(cls, member, membername, isattr, parent):
        # type: (Any, unicode, bool, Any) -> bool
        return inspect.isroutine(member) and \
            not isinstance(parent, ModuleDocumenter)

    def import_object(self):
        # type: () -> Any
        ret = ClassLevelDocumenter.import_object(self)
        if not ret:
            return ret

        # to distinguish classmethod/staticmethod
        obj = self.parent.__dict__.get(self.object_name)

        if isinstance(obj, classmethod):
            self.directivetype = 'classmethod'
            # document class and static members before ordinary ones
            self.member_order = self.member_order - 1
        elif isinstance(obj, staticmethod):
            self.directivetype = 'staticmethod'
            # document class and static members before ordinary ones
            self.member_order = self.member_order - 1
        else:
            self.directivetype = 'method'
        return ret

    def format_args(self):
        # type: () -> unicode
        if inspect.isbuiltin(self.object) or \
                inspect.ismethoddescriptor(self.object):
            # can never get arguments of a C function or method
            return None
        argspec = getargspec(self.object)
        if argspec[0] and argspec[0][0] in ('cls', 'self'):
            del argspec[0][0]
        args = formatargspec(self.object, *argspec)
        # escape backslashes for reST
        args = args.replace('\\', '\\\\')
        return args

    def document_members(self, all_members=False):
        # type: (bool) -> None
        pass


class AttributeDocumenter(DocstringStripSignatureMixin, ClassLevelDocumenter):  # type: ignore
    """
    Specialized Documenter subclass for attributes.
    """
    objtype = 'attribute'
    member_order = 60
    option_spec = dict(ModuleLevelDocumenter.option_spec)
    option_spec["annotation"] = annotation_option

    # must be higher than the MethodDocumenter, else it will recognize
    # some non-data descriptors as methods
    priority = 10

    @staticmethod
    def is_function_or_method(obj):
        return inspect.isfunction(obj) or inspect.isbuiltin(obj) or inspect.ismethod(obj)

    @classmethod
    def can_document_member(cls, member, membername, isattr, parent):
        # type: (Any, unicode, bool, Any) -> bool
        non_attr_types = (type, MethodDescriptorType)
        isdatadesc = isdescriptor(member) and not \
            cls.is_function_or_method(member) and not \
            isinstance(member, non_attr_types) and not \
            type(member).__name__ == "instancemethod"
        # That last condition addresses an obscure case of C-defined
        # methods using a deprecated type in Python 3, that is not otherwise
        # exported anywhere by Python
        return isdatadesc or (not isinstance(parent, ModuleDocumenter) and
                              not inspect.isroutine(member) and
                              not isinstance(member, class_types))

    def document_members(self, all_members=False):
        # type: (bool) -> None
        pass

    def import_object(self):
        # type: () -> Any
        ret = ClassLevelDocumenter.import_object(self)
        if isenumattribute(self.object):
            self.object = self.object.value
        if isdescriptor(self.object) and \
                not self.is_function_or_method(self.object):
            self._datadescriptor = True
        else:
            # if it's not a data descriptor
            self._datadescriptor = False
        return ret

    def get_real_modname(self):
        # type: () -> str
        return self.get_attr(self.parent or self.object, '__module__', None) \
            or self.modname

    def add_directive_header(self, sig):
        # type: (unicode) -> None
        ClassLevelDocumenter.add_directive_header(self, sig)
        sourcename = self.get_sourcename()
        if not self.options.annotation:
            if not self._datadescriptor:
                try:
                    objrepr = object_description(self.object)
                except ValueError:
                    pass
                else:
                    self.add_line(u'   :annotation: = ' + objrepr, sourcename)
        elif self.options.annotation is SUPPRESS:
            pass
        else:
            self.add_line(u'   :annotation: %s' % self.options.annotation,
                          sourcename)

    def add_content(self, more_content, no_docstring=False):
        # type: (Any, bool) -> None
        if not self._datadescriptor:
            # if it's not a data descriptor, its docstring is very probably the
            # wrong thing to display
            no_docstring = True
        ClassLevelDocumenter.add_content(self, more_content, no_docstring)


class InstanceAttributeDocumenter(AttributeDocumenter):
    """
    Specialized Documenter subclass for attributes that cannot be imported
    because they are instance attributes (e.g. assigned in __init__).
    """
    objtype = 'instanceattribute'
    directivetype = 'attribute'
    member_order = 60

    # must be higher than AttributeDocumenter
    priority = 11

    @classmethod
    def can_document_member(cls, member, membername, isattr, parent):
        # type: (Any, unicode, bool, Any) -> bool
        """This documents only INSTANCEATTR members."""
        return isattr and (member is INSTANCEATTR)

    def import_object(self):
        # type: () -> bool
        """Never import anything."""
        # disguise as an attribute
        self.objtype = 'attribute'
        self._datadescriptor = False
        return True

    def add_content(self, more_content, no_docstring=False):
        # type: (Any, bool) -> None
        """Never try to get a docstring from the object."""
        AttributeDocumenter.add_content(self, more_content, no_docstring=True)


class AutoDirective(Directive):
    """
    The AutoDirective class is used for all autodoc directives.  It dispatches
    most of the work to one of the Documenters, which it selects through its
    *_registry* dictionary.

    The *_special_attrgetters* attribute is used to customize ``getattr()``
    calls that the Documenters make; its entries are of the form ``type:
    getattr_function``.

    Note: When importing an object, all items along the import chain are
    accessed using the descendant's *_special_attrgetters*, thus this
    dictionary should include all necessary functions for accessing
    attributes of the parents.
    """
    # a registry of objtype -> documenter class
    _registry = {}  # type: Dict[unicode, Type[Documenter]]

    # a registry of type -> getattr function
    _special_attrgetters = {}  # type: Dict[Type, Callable]

    # flags that can be given in autodoc_default_flags
    _default_flags = set([
        'members', 'undoc-members', 'inherited-members', 'show-inheritance',
        'private-members', 'special-members',
    ])

    # standard docutils directive settings
    has_content = True
    required_arguments = 1
    optional_arguments = 0
    final_argument_whitespace = True
    # allow any options to be passed; the options are parsed further
    # by the selected Documenter
    option_spec = DefDict(identity)

    def warn(self, msg):
        # type: (unicode) -> None
        self.warnings.append(self.reporter.warning(msg, line=self.lineno))

    def run(self):
        # type: () -> List[nodes.Node]
        self.filename_set = set()   # type: Set[unicode]
                                    # a set of dependent filenames
        self.reporter = self.state.document.reporter
        self.env = self.state.document.settings.env
        self.warnings = []  # type: List[unicode]
        self.result = ViewList()

        try:
            source, lineno = self.reporter.get_source_and_line(self.lineno)
        except AttributeError:
            source = lineno = None
        logger.debug('[autodoc] %s:%s: input:\n%s',
                     source, lineno, self.block_text)

        # find out what documenter to call
        objtype = self.name[4:]
        doc_class = self._registry[objtype]
        # add default flags
        for flag in self._default_flags:
            if flag not in doc_class.option_spec:
                continue
            negated = self.options.pop('no-' + flag, 'not given') is None
            if flag in self.env.config.autodoc_default_flags and \
               not negated:
                self.options[flag] = None
        # process the options with the selected documenter's option_spec
        try:
            self.genopt = Options(assemble_option_dict(
                self.options.items(), doc_class.option_spec))
        except (KeyError, ValueError, TypeError) as err:
            # an option is either unknown or has a wrong type
            msg = self.reporter.error('An option to %s is either unknown or '
                                      'has an invalid value: %s' % (self.name, err),
                                      line=self.lineno)
            return [msg]
        # generate the output
        documenter = doc_class(self, self.arguments[0])
        documenter.generate(more_content=self.content)
        if not self.result:
            return self.warnings

        logger.debug('[autodoc] output:\n%s', '\n'.join(self.result))

        # record all filenames as dependencies -- this will at least
        # partially make automatic invalidation possible
        for fn in self.filename_set:
            self.state.document.settings.record_dependencies.add(fn)

        # use a custom reporter that correctly assigns lines to source
        # filename/description and lineno
        old_reporter = self.state.memo.reporter
        self.state.memo.reporter = AutodocReporter(self.result,
                                                   self.state.memo.reporter)

        if documenter.titles_allowed:
            node = nodes.section()
            # necessary so that the child nodes get the right source/line set
            node.document = self.state.document
            nested_parse_with_titles(self.state, self.result, node)
        else:
            node = nodes.paragraph()
            node.document = self.state.document
            self.state.nested_parse(self.result, 0, node)
        self.state.memo.reporter = old_reporter
        return self.warnings + node.children


def add_documenter(cls):
    # type: (Type[Documenter]) -> None
    """Register a new Documenter."""
    if not issubclass(cls, Documenter):
        raise ExtensionError('autodoc documenter %r must be a subclass '
                             'of Documenter' % cls)
    # actually, it should be possible to override Documenters
    # if cls.objtype in AutoDirective._registry:
    #    raise ExtensionError('autodoc documenter for %r is already '
    #                         'registered' % cls.objtype)
    AutoDirective._registry[cls.objtype] = cls


def setup(app):
    # type: (Sphinx) -> Dict[unicode, Any]
    app.add_autodocumenter(ModuleDocumenter)
    app.add_autodocumenter(ClassDocumenter)
    app.add_autodocumenter(ExceptionDocumenter)
    app.add_autodocumenter(DataDocumenter)
    app.add_autodocumenter(FunctionDocumenter)
    app.add_autodocumenter(MethodDocumenter)
    app.add_autodocumenter(AttributeDocumenter)
    app.add_autodocumenter(InstanceAttributeDocumenter)

    app.add_config_value('autoclass_content', 'class', True)
    app.add_config_value('autodoc_member_order', 'alphabetic', True)
    app.add_config_value('autodoc_default_flags', [], True)
    app.add_config_value('autodoc_docstring_signature', True, True)
    app.add_config_value('autodoc_mock_imports', [], True)
    app.add_event('autodoc-process-docstring')
    app.add_event('autodoc-process-signature')
    app.add_event('autodoc-skip-member')

    return {'version': sphinx.__display_version__, 'parallel_read_safe': True}


class testcls:
    """test doc string"""

    def __getattr__(self, x):
        # type: (Any) -> Any
        return x

    def __setattr__(self, x, y):
        # type: (Any, Any) -> None
        """Attr setter."""<|MERGE_RESOLUTION|>--- conflicted
+++ resolved
@@ -473,12 +473,6 @@
 
     for i, arg in enumerate(args):
         arg_fd = StringIO()
-<<<<<<< HEAD
-        arg_fd.write(format_arg_with_annotation(arg))
-        if defaults and i >= defaults_start:
-            arg_fd.write(' = ' if arg in annotations else '=')
-            arg_fd.write(object_description(defaults[i - defaults_start]))  # type: ignore
-=======
         if isinstance(arg, list):
             # support tupled arguments list (only for py2): def foo((x, y))
             arg_fd.write('(')
@@ -491,8 +485,7 @@
             arg_fd.write(format_arg_with_annotation(arg))
             if defaults and i >= defaults_start:
                 arg_fd.write(' = ' if arg in annotations else '=')
-                arg_fd.write(object_description(defaults[i - defaults_start]))
->>>>>>> 78976787
+                arg_fd.write(object_description(defaults[i - defaults_start]))  # type: ignore
         formatted.append(arg_fd.getvalue())
 
     if varargs:
