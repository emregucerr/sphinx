# -*- coding: utf-8 -*-
"""
    sphinx.ext.autodoc
    ~~~~~~~~~~~~~~~~~~

    Automatically insert docstrings for functions, classes or whole modules into
    the doctree, thus avoiding duplication between docstrings and documentation
    for those who like elaborate docstrings.

<<<<<<< HEAD
    :copyright: 2008 by Georg Brandl, Pauli Virtanen, Martin Hans.
=======
    :copyright: Copyright 2007-2009 by the Sphinx team, see AUTHORS.
>>>>>>> 0b28b3e6
    :license: BSD, see LICENSE for details.
"""

import re
import sys
import inspect
import linecache
from types import FunctionType, BuiltinFunctionType, MethodType, ClassType

from docutils import nodes
from docutils.parsers.rst import directives
from docutils.statemachine import ViewList

from sphinx.util import rpartition, nested_parse_with_titles

clstypes = (type, ClassType)
try:
    base_exception = BaseException
except NameError:
    base_exception = Exception

_charset_re = re.compile(r'coding[:=]\s*([-\w.]+)')
_module_charsets = {}

py_ext_sig_re = re.compile(
    r'''^ ([\w.]+::)?            # explicit module name
          ([\w.]+\.)?            # module and/or class name(s)
          (\w+)  \s*             # thing name
          (?: \((.*)\)           # optional: arguments
           (?:\s* -> \s* (.*))?  #           return annotation
          )? $                   # and nothing more
          ''', re.VERBOSE)


class Options(object):
    pass


def get_method_type(obj):
    """
    Return the method type for an object: method, staticmethod or classmethod.
    """
    if isinstance(obj, classmethod) or \
           (isinstance(obj, MethodType) and obj.im_self is not None):
        return 'classmethod'
    elif isinstance(obj, FunctionType) or \
             (isinstance(obj, BuiltinFunctionType) and obj.__self__ is not None):
        return 'staticmethod'
    else:
        return 'method'


class AutodocReporter(object):
    """
    A reporter replacement that assigns the correct source name
    and line number to a system message, as recorded in a ViewList.
    """
    def __init__(self, viewlist, reporter):
        self.viewlist = viewlist
        self.reporter = reporter

    def __getattr__(self, name):
        return getattr(self.reporter, name)

    def system_message(self, level, message, *children, **kwargs):
        if 'line' in kwargs:
            try:
                source, line = self.viewlist.items[kwargs['line']]
            except IndexError:
                pass
            else:
                kwargs['source'] = source
                kwargs['line'] = line
        return self.reporter.system_message(level, message,
                                            *children, **kwargs)

    def debug(self, *args, **kwargs):
        if self.reporter.debug_flag:
            return self.system_message(0, *args, **kwargs)

    def info(self, *args, **kwargs):
        return self.system_message(1, *args, **kwargs)

    def warning(self, *args, **kwargs):
        return self.system_message(2, *args, **kwargs)

    def error(self, *args, **kwargs):
        return self.system_message(3, *args, **kwargs)

    def severe(self, *args, **kwargs):
        return self.system_message(4, *args, **kwargs)


# Some useful event listener factories for autodoc-process-docstring.

def cut_lines(pre, post=0, what=None):
    """
    Return a listener that removes the first *pre* and last *post*
    lines of every docstring.  If *what* is a sequence of strings,
    only docstrings of a type in *what* will be processed.

    Use like this (e.g. in the ``setup()`` function of :file:`conf.py`)::

       from sphinx.ext.autodoc import cut_lines
       app.connect('autodoc-process-docstring', cut_lines(4, what=['module']))

    This can (and should) be used in place of :confval:`automodule_skip_lines`.
    """
    def process(app, what_, name, obj, options, lines):
        if what and what_ not in what:
            return
        del lines[:pre]
        if post:
            # remove one trailing blank line.
            if lines and not lines[-1]:
                lines.pop(-1)
            del lines[-post:]
        # make sure there is a blank line at the end
        if lines and lines[-1]:
            lines.append('')
    return process

def between(marker, what=None, keepempty=False):
    """
    Return a listener that only keeps lines between lines that match the
    *marker* regular expression.  If no line matches, the resulting docstring
    would be empty, so no change will be made unless *keepempty* is true.

    If *what* is a sequence of strings, only docstrings of a type in *what* will
    be processed.
    """
    marker_re = re.compile(marker)
    def process(app, what_, name, obj, options, lines):
        if what and what_ not in what:
            return
        deleted = 0
        delete = True
        orig_lines = lines[:]
        for i, line in enumerate(orig_lines):
            if delete:
                lines.pop(i - deleted)
                deleted += 1
            if marker_re.match(line):
                delete = not delete
                if delete:
                    lines.pop(i - deleted)
                    deleted += 1
        if not lines and not keepempty:
            lines[:] = orig_lines
        # make sure there is a blank line at the end
        if lines and lines[-1]:
            lines.append('')
    return process


def isdescriptor(x):
    """Check if the object is some kind of descriptor."""
    for item in '__get__', '__set__', '__delete__':
        if callable(getattr(x, item, None)):
            return True
    return False


def prepare_docstring(s):
    """
    Convert a docstring into lines of parseable reST.  Return it as a list of
    lines usable for inserting into a docutils ViewList (used as argument
    of nested_parse().)  An empty line is added to act as a separator between
    this docstring and following content.
    """
    lines = s.expandtabs().splitlines()
    # Find minimum indentation of any non-blank lines after first line.
    margin = sys.maxint
    for line in lines[1:]:
        content = len(line.lstrip())
        if content:
            indent = len(line) - content
            margin = min(margin, indent)
    # Remove indentation.
    if lines:
        lines[0] = lines[0].lstrip()
    if margin < sys.maxint:
        for i in range(1, len(lines)): lines[i] = lines[i][margin:]
    # Remove any leading blank lines.
    while lines and not lines[0]:
        lines.pop(0)
    # make sure there is an empty line at the end
    if lines and lines[-1]:
        lines.append('')
    return lines


def get_module_charset(module):
    """Return the charset of the given module (cached in _module_charsets)."""
    if module in _module_charsets:
        return _module_charsets[module]
    try:
        filename = __import__(module, None, None, ['foo']).__file__
    except (ImportError, AttributeError):
        return None
    if filename[-4:].lower() in ('.pyc', '.pyo'):
        filename = filename[:-1]
    for line in [linecache.getline(filename, x) for x in (1, 2)]:
        match = _charset_re.search(line)
        if match is not None:
            charset = match.group(1)
            break
    else:
        charset = 'ascii'
    _module_charsets[module] = charset
    return charset


class RstGenerator(object):
    def __init__(self, options, document, lineno):
        self.options = options
        self.env = document.settings.env
        self.reporter = document.reporter
        self.lineno = lineno
        self.filename_set = set()
        self.warnings = []
        self.result = ViewList()

    def warn(self, msg):
        self.warnings.append(self.reporter.warning(msg, line=self.lineno))

    def get_doc(self, what, name, obj):
        """Format and yield lines of the docstring(s) for the object."""
        docstrings = []
        if getattr(obj, '__doc__', None):
            docstrings.append(obj.__doc__)
        # skip some lines in module docstrings if configured
        if what == 'module' and self.env.config.automodule_skip_lines and docstrings:
            docstrings[0] = '\n'.join(docstrings[0].splitlines()
                                      [self.env.config.automodule_skip_lines:])
        # for classes, what the "docstring" is can be controlled via an option
        if what in ('class', 'exception'):
            content = self.env.config.autoclass_content
            if content in ('both', 'init'):
                initdocstring = getattr(obj, '__init__', None).__doc__
                # for new-style classes, no __init__ means default __init__
                if initdocstring == object.__init__.__doc__:
                    initdocstring = None
                if initdocstring:
                    if content == 'init':
                        docstrings = [initdocstring]
                    else:
                        docstrings.append(initdocstring)
            # the default is only the class docstring

        # decode the docstrings using the module's source encoding
        charset = None
        module = getattr(obj, '__module__', None)
        if module is not None:
            charset = get_module_charset(module)

        for docstring in docstrings:
            if isinstance(docstring, str):
                if charset:
                    docstring = docstring.decode(charset)
                else:
                    try:
                        # try decoding with utf-8, should only work for real UTF-8
                        docstring = docstring.decode('utf-8')
                    except UnicodeError:
                        # last resort -- can't fail
                        docstring = docstring.decode('latin1')
            docstringlines = prepare_docstring(docstring)
            if self.env.app:
                # let extensions preprocess docstrings
                self.env.app.emit('autodoc-process-docstring',
                                  what, name, obj, self.options, docstringlines)
            for line in docstringlines:
                yield line

    def resolve_name(self, what, name):
        """
        Determine what module to import and what attribute to document.

        Returns a tuple of: the full name, the module name, a path of
        names to get via getattr, the signature and return annotation.
        """
        # first, parse the definition -- auto directives for classes and functions
        # can contain a signature which is then used instead of an autogenerated one
        try:
            mod, path, base, args, retann = py_ext_sig_re.match(name).groups()
        except:
            self.warn('invalid signature for auto%s (%r)' % (what, name))
            return None, [], None, None

        # support explicit module and class name separation via ::
        if mod is not None:
            mod = mod[:-2]
            parents = path and path.rstrip('.').split('.') or []
        else:
            parents = []

        if what == 'module':
            if mod is not None:
                self.warn('"::" in automodule name doesn\'t make sense')
            if args or retann:
                self.warn('ignoring signature arguments and return annotation '
                          'for automodule %s' % name)
            return (path or '') + base, [], None, None

        elif what in ('exception', 'function', 'class'):
            if mod is None:
                if path:
                    mod = path.rstrip('.')
                else:
                    # if documenting a toplevel object without explicit module, it can
                    # be contained in another auto directive ...
                    if hasattr(self.env, 'autodoc_current_module'):
                        mod = self.env.autodoc_current_module
                    # ... or in the scope of a module directive
                    if not mod:
                        mod = self.env.currmodule
            return mod, parents + [base], args, retann

        else:
            if mod is None:
                if path:
                    mod_cls = path.rstrip('.')
                else:
                    mod_cls = None
                    # if documenting a class-level object without path, there must be a
                    # current class, either from a parent auto directive ...
                    if hasattr(self.env, 'autodoc_current_class'):
                        mod_cls = self.env.autodoc_current_class
                    # ... or from a class directive
                    if mod_cls is None:
                        mod_cls = self.env.currclass
                    # ... if still None, there's no way to know
                    if mod_cls is None:
                        return None, [], None, None
                mod, cls = rpartition(mod_cls, '.')
                parents = [cls]
                # if the module name is still missing, get it like above
                if not mod and hasattr(self.env, 'autodoc_current_module'):
                    mod = self.env.autodoc_current_module
                if not mod:
                    mod = self.env.currmodule
            return mod, parents + [base], args, retann

    def format_signature(self, what, name, obj, args, retann):
        """
        Return the signature of the object, formatted for display.
        """
        if what not in ('class', 'method', 'staticmethod', 'classmethod',
                        'function'):
            return ''

        err = None
        if args is not None:
            # signature given explicitly
            args = "(%s)" % args
        else:
            # try to introspect the signature
            try:
                args = None
                getargs = True
                if what == 'class':
                    # for classes, the relevant signature is the __init__ method's
                    obj = getattr(obj, '__init__', None)
                    # classes without __init__ method, default __init__ or
                    # __init__ written in C?
                    if obj is None or obj is object.__init__ or not \
                       (inspect.ismethod(obj) or inspect.isfunction(obj)):
                        getargs = False
                elif inspect.isbuiltin(obj) or inspect.ismethoddescriptor(obj):
                    # can never get arguments of a C function or method
                    getargs = False
                if getargs:
                    argspec = inspect.getargspec(obj)
                    if what in ('class', 'method', 'staticmethod',
                                'classmethod') and argspec[0] and \
                           argspec[0][0] in ('cls', 'self'):
                        del argspec[0][0]
                    args = inspect.formatargspec(*argspec)
            except Exception, e:
                args = None
                err = e

        result = self.env.app.emit_firstresult('autodoc-process-signature', what,
                                               name, obj, self.options, args, retann)
        if result:
            args, retann = result

        if args is not None:
            return '%s%s' % (args, retann and (' -> %s' % retann) or '')
        elif err:
            # re-raise the error for perusal of the handler in generate()
            raise RuntimeError(err)
        else:
            return ''

    def generate(self, what, name, members, add_content, indent=u'', check_module=False,
                 no_docstring=False):
        """
        Generate reST for the object in self.result.
        """
        mod, objpath, args, retann = self.resolve_name(what, name)
        if not mod:
            # need a module to import
            self.warn('don\'t know which module to import for autodocumenting %r '
                      '(try placing a "module" or "currentmodule" directive in the '
                      'document, or giving an explicit module name)' % name)
            return
        # fully-qualified name
        fullname = mod + (objpath and '.' + '.'.join(objpath) or '')

        # the name to put into the generated directive -- doesn't contain the module
        name_in_directive = '.'.join(objpath) or mod

        # now, import the module and get object to document
        try:
            todoc = module = __import__(mod, None, None, ['foo'])
            if hasattr(module, '__file__') and module.__file__:
                modfile = module.__file__
                if modfile[-4:].lower() in ('.pyc', '.pyo'):
                    modfile = modfile[:-1]
                self.filename_set.add(modfile)
            else:
                modfile = None  # e.g. for builtin and C modules
            for part in objpath:
                todoc = getattr(todoc, part)
        except (ImportError, AttributeError), err:
            self.warn('autodoc can\'t import/find %s %r, it reported error: "%s", '
                      'please check your spelling and sys.path' %
                      (what, str(fullname), err))
            return

        # check __module__ of object if wanted (for members not given explicitly)
        if check_module:
            if hasattr(todoc, '__module__'):
                if todoc.__module__ != mod:
                    return

        # format the object's signature, if any
        try:
            sig = self.format_signature(what, fullname, todoc, args, retann)
        except Exception, err:
            self.warn('error while formatting signature for %s: %s' %
                      (fullname, err))
            sig = ''

        # make sure that the result starts with an empty line.  This is
        # necessary for some situations where another directive preprocesses
        # reST and no starting newline is present
        self.result.append(u'', '')

        # now, create the directive header
        if what == 'method':
            directive = get_method_type(todoc)
        else:
            directive = what
        self.result.append(indent + u'.. %s:: %s%s' %
                           (directive, name_in_directive, sig), '<autodoc>')
        if what == 'module':
            # Add some module-specific options
            if self.options.synopsis:
                self.result.append(indent + u'   :synopsis: ' + self.options.synopsis,
                              '<autodoc>')
            if self.options.platform:
                self.result.append(indent + u'   :platform: ' + self.options.platform,
                              '<autodoc>')
            if self.options.deprecated:
                self.result.append(indent + u'   :deprecated:', '<autodoc>')
        else:
            # Be explicit about the module, this is necessary since .. class:: doesn't
            # support a prepended module name
            self.result.append(indent + u'   :module: %s' % mod, '<autodoc>')
        if self.options.noindex:
            self.result.append(indent + u'   :noindex:', '<autodoc>')
        self.result.append(u'', '<autodoc>')

        if self.options.show_inheritance and what in ('class', 'exception'):
            if len(todoc.__bases__):
                bases = [b.__module__ == '__builtin__' and
                         u':class:`%s`' % b.__name__ or
                         u':class:`%s.%s`' % (b.__module__, b.__name__)
                         for b in todoc.__bases__]
                self.result.append(indent + u'   Bases: %s' % ', '.join(bases),
                                   '<autodoc>')
                self.result.append(u'', '<autodoc>')

        # the module directive doesn't have content
        if what != 'module':
            indent += u'   '

        if modfile:
            sourcename = '%s:docstring of %s' % (modfile, fullname)
        else:
            sourcename = 'docstring of %s' % fullname

        # add content from docstrings
        if not no_docstring:
            for i, line in enumerate(self.get_doc(what, fullname, todoc)):
                self.result.append(indent + line, sourcename, i)

        # add source content, if present
        if add_content:
            for line, src in zip(add_content.data, add_content.items):
                self.result.append(indent + line, src[0], src[1])

        # document members?
        if not members or what in ('function', 'method', 'staticmethod',
                                   'classmethod', 'data', 'attribute'):
            return

        # set current namespace for finding members
        self.env.autodoc_current_module = mod
        if objpath:
            self.env.autodoc_current_class = objpath[0]

        # add members, if possible
        _all = members == ['__all__']
        members_check_module = False
        if _all:
            # unqualified :members: given
            if what == 'module':
                if hasattr(todoc, '__all__'):
                    members_check_module = False
                    all_members = []
                    for mname in todoc.__all__:
                        try:
                            all_members.append((mname, getattr(todoc, mname)))
                        except AttributeError:
                            self.warn('missing attribute mentioned in __all__: '
                                      'module %s, attribute %s' %
                                      (todoc.__name__, mname))
                else:
                    # for implicit module members, check __module__ to avoid
                    # documenting imported objects
                    members_check_module = True
                    all_members = inspect.getmembers(todoc)
            else:
                if self.options.inherited_members:
                    # getmembers() uses dir() which pulls in members from all
                    # base classes
                    all_members = inspect.getmembers(todoc)
                else:
                    # __dict__ contains only the members directly defined in the class
                    all_members = sorted(todoc.__dict__.iteritems())
        else:
            all_members = [(mname, getattr(todoc, mname)) for mname in members]

        for (membername, member) in all_members:
            if _all and membername.startswith('_'):
                # ignore members whose name starts with _ by default
                skip = True
            else:
                # ignore undocumented members if :undoc-members: is not given
                doc = getattr(member, '__doc__', None)
                skip = not self.options.undoc_members and not doc
            # give the user a chance to decide whether this member should be skipped
            if self.env.app:
                # let extensions preprocess docstrings
                skip_user = self.env.app.emit_firstresult(
                    'autodoc-skip-member', what, membername, member, skip, self.options)
                if skip_user is not None:
                    skip = skip_user
            if skip:
                continue

            content = None
            if what == 'module':
                if isinstance(member, (FunctionType, BuiltinFunctionType)):
                    memberwhat = 'function'
                elif isinstance(member, clstypes):
                    if member.__name__ != membername:
                        # assume it's aliased
                        memberwhat = 'data'
                        content = ViewList([_('alias of :class:`%s`') % member.__name__],
                                           source='')
                    elif issubclass(member, base_exception):
                        memberwhat = 'exception'
                    else:
                        memberwhat = 'class'
                else:
                    # XXX: todo -- attribute docs
                    continue
            else:
                if isinstance(member, clstypes):
                    if member.__name__ != membername:
                        # assume it's aliased
                        memberwhat = 'attribute'
                        content = ViewList([_('alias of :class:`%s`') % member.__name__],
                                           source='')
                    else:
                        memberwhat = 'class'
                elif inspect.isroutine(member):
                    memberwhat = 'method'
                elif isdescriptor(member):
                    memberwhat = 'attribute'
                else:
                    # XXX: todo -- attribute docs
                    continue
            # give explicitly separated module name, so that members of inner classes
            # can be documented
            full_membername = mod + '::' + '.'.join(objpath + [membername])
            self.generate(memberwhat, full_membername, ['__all__'],
                          add_content=content, no_docstring=bool(content),
                          indent=indent, check_module=members_check_module)

        self.env.autodoc_current_module = None
        self.env.autodoc_current_class = None


def _auto_directive(dirname, arguments, options, content, lineno,
                    content_offset, block_text, state, state_machine):
    what = dirname[4:]  # strip "auto"
    name = arguments[0]
    genopt = Options()
    members = options.get('members', [])
    genopt.inherited_members = 'inherited-members' in options
    if genopt.inherited_members and not members:
        # :inherited-members: implies :members:
        members = ['__all__']
    genopt.undoc_members = 'undoc-members' in options
    genopt.show_inheritance = 'show-inheritance' in options
    genopt.noindex = 'noindex' in options
    genopt.synopsis = options.get('synopsis', '')
    genopt.platform = options.get('platform', '')
    genopt.deprecated = 'deprecated' in options

    generator = RstGenerator(genopt, state.document, lineno)
    generator.generate(what, name, members, content)
    if not generator.result:
        return generator.warnings

    # record all filenames as dependencies -- this will at least partially make
    # automatic invalidation possible
    for fn in generator.filename_set:
        state.document.settings.env.note_dependency(fn)

    # use a custom reporter that correctly assigns lines to source and lineno
    old_reporter = state.memo.reporter
    state.memo.reporter = AutodocReporter(generator.result, state.memo.reporter)
    if dirname == 'automodule':
        node = nodes.section()
        nested_parse_with_titles(state, generator.result, node)
    else:
        node = nodes.paragraph()
        state.nested_parse(generator.result, 0, node)
    state.memo.reporter = old_reporter
    return generator.warnings + node.children

def auto_directive(*args, **kwds):
    return _auto_directive(*args, **kwds)

def automodule_directive(*args, **kwds):
    return _auto_directive(*args, **kwds)

def autoclass_directive(*args, **kwds):
    return _auto_directive(*args, **kwds)


def members_option(arg):
    if arg is None:
        return ['__all__']
    return [x.strip() for x in arg.split(',')]


def setup(app):
    mod_options = {'members': members_option, 'undoc-members': directives.flag,
                   'noindex': directives.flag, 'inherited-members': directives.flag,
                   'show-inheritance': directives.flag, 'synopsis': lambda x: x,
                   'platform': lambda x: x, 'deprecated': directives.flag}
    cls_options = {'members': members_option, 'undoc-members': directives.flag,
                   'noindex': directives.flag, 'inherited-members': directives.flag,
                   'show-inheritance': directives.flag}
    app.add_directive('automodule', automodule_directive,
                      1, (1, 0, 1), **mod_options)
    app.add_directive('autoclass', autoclass_directive,
                      1, (1, 0, 1), **cls_options)
    app.add_directive('autoexception', autoclass_directive,
                      1, (1, 0, 1), **cls_options)
    app.add_directive('autodata', auto_directive, 1, (1, 0, 1),
                      noindex=directives.flag)
    app.add_directive('autofunction', auto_directive, 1, (1, 0, 1),
                      noindex=directives.flag)
    app.add_directive('automethod', auto_directive, 1, (1, 0, 1),
                      noindex=directives.flag)
    app.add_directive('autoattribute', auto_directive, 1, (1, 0, 1),
                      noindex=directives.flag)
    # deprecated: remove in some future version.
    app.add_config_value('automodule_skip_lines', 0, True)
    app.add_config_value('autoclass_content', 'class', True)
    app.add_event('autodoc-process-docstring')
    app.add_event('autodoc-process-signature')
    app.add_event('autodoc-skip-member')<|MERGE_RESOLUTION|>--- conflicted
+++ resolved
@@ -7,11 +7,7 @@
     the doctree, thus avoiding duplication between docstrings and documentation
     for those who like elaborate docstrings.
 
-<<<<<<< HEAD
-    :copyright: 2008 by Georg Brandl, Pauli Virtanen, Martin Hans.
-=======
     :copyright: Copyright 2007-2009 by the Sphinx team, see AUTHORS.
->>>>>>> 0b28b3e6
     :license: BSD, see LICENSE for details.
 """
 
