--- conflicted
+++ resolved
@@ -68,11 +68,7 @@
 
 import sphinx
 from sphinx import addnodes
-<<<<<<< HEAD
-from sphinx.util import import_object
-=======
-from sphinx.util import rst
->>>>>>> 778f98e5
+from sphinx.util import import_object, rst
 from sphinx.util.compat import Directive
 from sphinx.pycode import ModuleAnalyzer, PycodeError
 from sphinx.ext.autodoc import Options
