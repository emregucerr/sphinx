--- conflicted
+++ resolved
@@ -25,8 +25,7 @@
 
 # more information for mathjax secure url is here:
 # https://docs.mathjax.org/en/latest/start.html#secure-access-to-the-cdn
-MATHJAX_URL = ('https://cdnjs.cloudflare.com/ajax/libs/mathjax/2.7.7/latest.js?'
-               'config=TeX-AMS-MML_HTMLorMML')
+MATHJAX_URL = 'https://cdn.jsdelivr.net/npm/mathjax@3/es5/tex-mml-chtml.js'
 
 
 def html_visit_math(self: HTMLTranslator, node: nodes.math) -> None:
@@ -95,15 +94,7 @@
                                (html_visit_math, None),
                                (html_visit_displaymath, None))
 
-<<<<<<< HEAD
-    # more information for mathjax secure url is here:
-    # https://docs.mathjax.org/en/latest/start.html#secure-access-to-the-cdn
-    app.add_config_value('mathjax_path',
-                         'https://cdn.jsdelivr.net/npm/mathjax@3/es5/tex-mml-chtml.js',
-                         'html')
-=======
     app.add_config_value('mathjax_path', MATHJAX_URL, 'html')
->>>>>>> d9569a84
     app.add_config_value('mathjax_options', {}, 'html')
     app.add_config_value('mathjax_inline', [r'\(', r'\)'], 'html')
     app.add_config_value('mathjax_display', [r'\[', r'\]'], 'html')
