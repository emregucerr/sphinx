--- conflicted
+++ resolved
@@ -1571,10 +1571,6 @@
     app.add_event('autodoc-process-signature')
     app.add_event('autodoc-skip-member')
 
-<<<<<<< HEAD
-=======
-    app.connect('config-inited', merge_autodoc_default_flags)
     app.setup_extension('sphinx.ext.autodoc.type_comment')
 
->>>>>>> eb273fdc
     return {'version': sphinx.__display_version__, 'parallel_read_safe': True}