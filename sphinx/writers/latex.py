"""
    sphinx.writers.latex
    ~~~~~~~~~~~~~~~~~~~~

    Custom docutils writer for LaTeX.

    Much of this code is adapted from Dave Kuhlman's "docpy" writer from his
    docutils sandbox.

    :copyright: Copyright 2007-2019 by the Sphinx team, see AUTHORS.
    :license: BSD, see LICENSE for details.
"""

import re
import sys
import warnings
from collections import defaultdict
from os import path
from typing import Iterable, cast

from docutils import nodes, writers

from sphinx import addnodes
from sphinx import highlighting
from sphinx.deprecation import (
    RemovedInSphinx30Warning, RemovedInSphinx40Warning, deprecated_alias
)
from sphinx.domains.std import StandardDomain
from sphinx.errors import SphinxError
from sphinx.locale import admonitionlabels, _, __
from sphinx.util import split_into, logging
<<<<<<< HEAD
from sphinx.util.docutils import SphinxTranslator
from sphinx.util.nodes import clean_astext
=======
from sphinx.util.i18n import format_date
from sphinx.util.nodes import clean_astext, get_prev_node
>>>>>>> 836d65f0
from sphinx.util.template import LaTeXRenderer
from sphinx.util.texescape import tex_escape_map, tex_replace_map

try:
    from docutils.utils.roman import toRoman
except ImportError:
    # In Debain/Ubuntu, roman package is provided as roman, not as docutils.utils.roman
    from roman import toRoman  # type: ignore

if False:
    # For type annotation
    from typing import Any, Callable, Dict, Iterator, List, Pattern, Tuple, Set, Union  # NOQA
    from sphinx.builders.latex import LaTeXBuilder  # NOQA
    from sphinx.builders.latex.nodes import (  # NOQA
        captioned_literal_block, footnotemark, footnotetext, math_reference, thebibliography
    )
    from sphinx.domains import IndexEntry  # NOQA

logger = logging.getLogger(__name__)

SHORTHANDOFF = r'''
\ifdefined\shorthandoff
  \ifnum\catcode`\=\string=\active\shorthandoff{=}\fi
  \ifnum\catcode`\"=\active\shorthandoff{"}\fi
\fi
'''

MAX_CITATION_LABEL_LENGTH = 8
LATEXSECTIONNAMES = ["part", "chapter", "section", "subsection",
                     "subsubsection", "paragraph", "subparagraph"]
ENUMERATE_LIST_STYLE = defaultdict(lambda: r'\arabic',
                                   {
                                       'arabic': r'\arabic',
                                       'loweralpha': r'\alph',
                                       'upperalpha': r'\Alph',
                                       'lowerroman': r'\roman',
                                       'upperroman': r'\Roman',
                                   })
PDFLATEX_DEFAULT_FONTPKG = r'''
\usepackage{times}
\expandafter\ifx\csname T@LGR\endcsname\relax
\else
% LGR was declared as font encoding
  \substitutefont{LGR}{\rmdefault}{cmr}
  \substitutefont{LGR}{\sfdefault}{cmss}
  \substitutefont{LGR}{\ttdefault}{cmtt}
\fi
\expandafter\ifx\csname T@X2\endcsname\relax
  \expandafter\ifx\csname T@T2A\endcsname\relax
  \else
  % T2A was declared as font encoding
    \substitutefont{T2A}{\rmdefault}{cmr}
    \substitutefont{T2A}{\sfdefault}{cmss}
    \substitutefont{T2A}{\ttdefault}{cmtt}
  \fi
\else
% X2 was declared as font encoding
  \substitutefont{X2}{\rmdefault}{cmr}
  \substitutefont{X2}{\sfdefault}{cmss}
  \substitutefont{X2}{\ttdefault}{cmtt}
\fi
'''
XELATEX_DEFAULT_FONTPKG = r'''
\setmainfont{FreeSerif}[
  Extension      = .otf,
  UprightFont    = *,
  ItalicFont     = *Italic,
  BoldFont       = *Bold,
  BoldItalicFont = *BoldItalic
]
\setsansfont{FreeSans}[
  Extension      = .otf,
  UprightFont    = *,
  ItalicFont     = *Oblique,
  BoldFont       = *Bold,
  BoldItalicFont = *BoldOblique,
]
\setmonofont{FreeMono}[
  Extension      = .otf,
  UprightFont    = *,
  ItalicFont     = *Oblique,
  BoldFont       = *Bold,
  BoldItalicFont = *BoldOblique,
]
'''
LUALATEX_DEFAULT_FONTPKG = XELATEX_DEFAULT_FONTPKG

DEFAULT_SETTINGS = {
    'latex_engine':    'pdflatex',
    'papersize':       'letterpaper',
    'pointsize':       '10pt',
    'pxunit':          '.75bp',
    'classoptions':    '',
    'extraclassoptions': '',
    'maxlistdepth':    '',
    'sphinxpkgoptions':     '',
    'sphinxsetup':     '',
    'fvset':           '\\fvset{fontsize=\\small}',
    'passoptionstopackages': '',
    'geometry':        '\\usepackage{geometry}',
    'inputenc':        '',
    'utf8extra':       '',
    'cmappkg':         '\\usepackage{cmap}',
    'fontenc':         '\\usepackage[T1]{fontenc}',
    'amsmath':         '\\usepackage{amsmath,amssymb,amstext}',
    'multilingual':    '',
    'babel':           '\\usepackage{babel}',
    'polyglossia':     '',
    'fontpkg':         PDFLATEX_DEFAULT_FONTPKG,
    'substitutefont':  '',
    'textcyrillic':    '',
    'textgreek':       '\\usepackage{textalpha}',
    'fncychap':        '\\usepackage[Bjarne]{fncychap}',
    'hyperref':        ('% Include hyperref last.\n'
                        '\\usepackage{hyperref}\n'
                        '% Fix anchor placement for figures with captions.\n'
                        '\\usepackage{hypcap}% it must be loaded after hyperref.\n'
                        '% Set up styles of URL: it should be placed after hyperref.\n'
                        '\\urlstyle{same}'),
    'contentsname':    '',
    'preamble':        '',
    'title':           '',
    'release':         '',
    'author':          '',
    'releasename':     '',
    'makeindex':       '\\makeindex',
    'shorthandoff':    '',
    'maketitle':       '\\sphinxmaketitle',
    'tableofcontents': '\\sphinxtableofcontents',
    'atendofbody':     '',
    'printindex':      '\\printindex',
    'transition':      '\n\n\\bigskip\\hrule\\bigskip\n\n',
    'figure_align':    'htbp',
    'tocdepth':        '',
    'secnumdepth':     '',
}  # type: Dict[str, Any]

ADDITIONAL_SETTINGS = {
    'pdflatex': {
        'inputenc':     '\\usepackage[utf8]{inputenc}',
        'utf8extra':   ('\\ifdefined\\DeclareUnicodeCharacter\n'
                        '% support both utf8 and utf8x syntaxes\n'
                        '  \\ifdefined\\DeclareUnicodeCharacterAsOptional\n'
                        '    \\def\\sphinxDUC#1{\\DeclareUnicodeCharacter{"#1}}\n'
                        '  \\else\n'
                        '    \\let\\sphinxDUC\\DeclareUnicodeCharacter\n'
                        '  \\fi\n'
                        '  \\sphinxDUC{00A0}{\\nobreakspace}\n'
                        '  \\sphinxDUC{2500}{\\sphinxunichar{2500}}\n'
                        '  \\sphinxDUC{2502}{\\sphinxunichar{2502}}\n'
                        '  \\sphinxDUC{2514}{\\sphinxunichar{2514}}\n'
                        '  \\sphinxDUC{251C}{\\sphinxunichar{251C}}\n'
                        '  \\sphinxDUC{2572}{\\textbackslash}\n'
                        '\\fi'),
    },
    'xelatex': {
        'latex_engine': 'xelatex',
        'polyglossia':  '\\usepackage{polyglossia}',
        'babel':        '',
        'fontenc':      '\\usepackage{fontspec}',
        'fontpkg':      XELATEX_DEFAULT_FONTPKG,
        'textgreek':    '',
        'utf8extra':   ('\\catcode`^^^^00a0\\active\\protected\\def^^^^00a0'
                        '{\\leavevmode\\nobreak\\ }'),
    },
    'lualatex': {
        'latex_engine': 'lualatex',
        'polyglossia':  '\\usepackage{polyglossia}',
        'babel':        '',
        'fontenc':     ('\\usepackage{fontspec}\n'
                        '\\defaultfontfeatures[\\rmfamily,\\sffamily]{}'),
        'fontpkg':      LUALATEX_DEFAULT_FONTPKG,
        'textgreek':    '',
        'utf8extra':   ('\\catcode`^^^^00a0\\active\\protected\\def^^^^00a0'
                        '{\\leavevmode\\nobreak\\ }'),
    },
    'platex': {
        'latex_engine': 'platex',
        'babel':        '',
        'classoptions': ',dvipdfmx',
        'fontpkg':      '\\usepackage{times}',
        'textgreek':    '',
        'fncychap':     '',
        'geometry':     '\\usepackage[dvipdfm]{geometry}',
    },
}  # type: Dict[str, Dict[str, Any]]

EXTRA_RE = re.compile(r'^(.*\S)\s+\(([^()]*)\)\s*$')


class collected_footnote(nodes.footnote):
    """Footnotes that are collected are assigned this class."""


class UnsupportedError(SphinxError):
    category = 'Markup is unsupported in LaTeX'


class LaTeXWriter(writers.Writer):

    supported = ('sphinxlatex',)

    settings_spec = ('LaTeX writer options', '', (
        ('Document name', ['--docname'], {'default': ''}),
        ('Document class', ['--docclass'], {'default': 'manual'}),
        ('Author', ['--author'], {'default': ''}),
    ))
    settings_defaults = {}  # type: Dict

    output = None

    def __init__(self, builder):
        # type: (LaTeXBuilder) -> None
        super().__init__()
        self.builder = builder

    def translate(self):
        # type: () -> None
        visitor = self.builder.create_translator(self.document, self.builder)
        self.document.walkabout(visitor)
        self.output = cast(LaTeXTranslator, visitor).astext()


# Helper classes

class Table:
    """A table data"""

    def __init__(self, node):
        # type: (nodes.Element) -> None
        self.header = []                        # type: List[str]
        self.body = []                          # type: List[str]
        self.align = node.get('align')
        self.colcount = 0
        self.colspec = None                     # type: str
        self.colwidths = []                     # type: List[int]
        self.has_problematic = False
        self.has_oldproblematic = False
        self.has_verbatim = False
        self.caption = None                     # type: List[str]
        self.stubs = []                         # type: List[int]

        # current position
        self.col = 0
        self.row = 0

        # for internal use
        self.classes = node.get('classes', [])  # type: List[str]
        self.cells = defaultdict(int)           # type: Dict[Tuple[int, int], int]
                                                # it maps table location to cell_id
                                                # (cell = rectangular area)
        self.cell_id = 0                        # last assigned cell_id

    @property
    def caption_footnotetexts(self):
        # type: () -> List[str]
        warnings.warn('table.caption_footnotetexts is deprecated.',
                      RemovedInSphinx30Warning, stacklevel=2)
        return []

    @property
    def header_footnotetexts(self):
        # type: () -> List[str]
        warnings.warn('table.header_footnotetexts is deprecated.',
                      RemovedInSphinx30Warning, stacklevel=2)
        return []

    def is_longtable(self):
        # type: () -> bool
        """True if and only if table uses longtable environment."""
        return self.row > 30 or 'longtable' in self.classes

    def get_table_type(self):
        # type: () -> str
        """Returns the LaTeX environment name for the table.

        The class currently supports:

        * longtable
        * tabular
        * tabulary
        """
        if self.is_longtable():
            return 'longtable'
        elif self.has_verbatim:
            return 'tabular'
        elif self.colspec:
            return 'tabulary'
        elif self.has_problematic or (self.colwidths and 'colwidths-given' in self.classes):
            return 'tabular'
        else:
            return 'tabulary'

    def get_colspec(self):
        # type: () -> str
        """Returns a column spec of table.

        This is what LaTeX calls the 'preamble argument' of the used table environment.

        .. note:: the ``\\X`` and ``T`` column type specifiers are defined in ``sphinx.sty``.
        """
        if self.colspec:
            return self.colspec
        elif self.colwidths and 'colwidths-given' in self.classes:
            total = sum(self.colwidths)
            colspecs = ['\\X{%d}{%d}' % (width, total) for width in self.colwidths]
            return '{|%s|}\n' % '|'.join(colspecs)
        elif self.has_problematic:
            return '{|*{%d}{\\X{1}{%d}|}}\n' % (self.colcount, self.colcount)
        elif self.get_table_type() == 'tabulary':
            # sphinx.sty sets T to be J by default.
            return '{|' + ('T|' * self.colcount) + '}\n'
        elif self.has_oldproblematic:
            return '{|*{%d}{\\X{1}{%d}|}}\n' % (self.colcount, self.colcount)
        else:
            return '{|' + ('l|' * self.colcount) + '}\n'

    def add_cell(self, height, width):
        # type: (int, int) -> None
        """Adds a new cell to a table.

        It will be located at current position: (``self.row``, ``self.col``).
        """
        self.cell_id += 1
        for col in range(width):
            for row in range(height):
                assert self.cells[(self.row + row, self.col + col)] == 0
                self.cells[(self.row + row, self.col + col)] = self.cell_id

    def cell(self, row=None, col=None):
        # type: (int, int) -> TableCell
        """Returns a cell object (i.e. rectangular area) containing given position.

        If no option arguments: ``row`` or ``col`` are given, the current position;
        ``self.row`` and ``self.col`` are used to get a cell object by default.
        """
        try:
            if row is None:
                row = self.row
            if col is None:
                col = self.col
            return TableCell(self, row, col)
        except IndexError:
            return None


class TableCell:
    """A cell data of tables."""

    def __init__(self, table, row, col):
        # type: (Table, int, int) -> None
        if table.cells[(row, col)] == 0:
            raise IndexError

        self.table = table
        self.cell_id = table.cells[(row, col)]
        self.row = row
        self.col = col

        # adjust position for multirow/multicol cell
        while table.cells[(self.row - 1, self.col)] == self.cell_id:
            self.row -= 1
        while table.cells[(self.row, self.col - 1)] == self.cell_id:
            self.col -= 1

    @property
    def width(self):
        # type: () -> int
        """Returns the cell width."""
        width = 0
        while self.table.cells[(self.row, self.col + width)] == self.cell_id:
            width += 1
        return width

    @property
    def height(self):
        # type: () -> int
        """Returns the cell height."""
        height = 0
        while self.table.cells[(self.row + height, self.col)] == self.cell_id:
            height += 1
        return height


def escape_abbr(text):
    # type: (str) -> str
    """Adjust spacing after abbreviations."""
    return re.sub(r'\.(?=\s|$)', r'.\@', text)


def rstdim_to_latexdim(width_str, scale = 100):
    # type: (str, int) -> str
    """Convert `width_str` with rst length to LaTeX length."""
    match = re.match(r'^(\d*\.?\d*)\s*(\S*)$', width_str)
    if not match:
        raise ValueError
    res = width_str
    amount, unit = match.groups()[:2]
    if scale == 100:
        float(amount)  # validate amount is float
        if unit in ('', "px"):
            res = "%s\\sphinxpxdimen" % amount
        elif unit == 'pt':
            res = '%sbp' % amount  # convert to 'bp'
        elif unit == "%":
            res = "%.3f\\linewidth" % (float(amount) / 100.0)
    else:
        amount_float = float(amount) * scale / 100.0
        if unit in ('', "px"):
            res = "%.5f\\sphinxpxdimen" % amount_float
        elif unit == 'pt':
            res = '%.5fbp' % amount_float
        elif unit == "%":
            res = "%.5f\\linewidth" % (amount_float / 100.0)
        else:
            res = "%.5f%s" % (amount_float, unit)
    return res


class LaTeXTranslator(SphinxTranslator):
    builder = None  # type: LaTeXBuilder

    secnumdepth = 2  # legacy sphinxhowto.cls uses this, whereas article.cls
    # default is originally 3. For book/report, 2 is already LaTeX default.
    ignore_missing_images = False

    # sphinx specific document classes
    docclasses = ('howto', 'manual')

    def __init__(self, document, builder):
        # type: (nodes.document, LaTeXBuilder) -> None
        super().__init__(document, builder)
        self.body = []  # type: List[str]

        # flags
        self.in_title = 0
        self.in_production_list = 0
        self.in_footnote = 0
        self.in_caption = 0
        self.in_term = 0
        self.needs_linetrimming = 0
        self.in_minipage = 0
        self.first_document = 1
        self.this_is_the_title = 1
        self.literal_whitespace = 0
        self.no_contractions = 0
        self.in_parsed_literal = 0
        self.compact_list = 0
        self.first_param = 0

        # sort out some elements
        self.elements = self.builder.context.copy()

        # but some have other interface in config file
        self.elements['wrapperclass'] = self.format_docclass(self.settings.docclass)

        # we assume LaTeX class provides \chapter command except in case
        # of non-Japanese 'howto' case
        self.sectionnames = LATEXSECTIONNAMES[:]
        if self.settings.docclass == 'howto':
            docclass = self.config.latex_docclass.get('howto', 'article')
            if docclass[0] == 'j':  # Japanese class...
                pass
            else:
                self.sectionnames.remove('chapter')
        else:
            docclass = self.config.latex_docclass.get('manual', 'report')
        self.elements['docclass'] = docclass

        # determine top section level
        self.top_sectionlevel = 1
        if self.config.latex_toplevel_sectioning:
            try:
                self.top_sectionlevel = \
                    self.sectionnames.index(self.config.latex_toplevel_sectioning)
            except ValueError:
                logger.warning(__('unknown %r toplevel_sectioning for class %r') %
                               (self.config.latex_toplevel_sectioning, docclass))

        if self.config.numfig:
            self.numfig_secnum_depth = self.config.numfig_secnum_depth
            if self.numfig_secnum_depth > 0:  # default is 1
                # numfig_secnum_depth as passed to sphinx.sty indices same names as in
                # LATEXSECTIONNAMES but with -1 for part, 0 for chapter, 1 for section...
                if len(self.sectionnames) < len(LATEXSECTIONNAMES) and \
                   self.top_sectionlevel > 0:
                    self.numfig_secnum_depth += self.top_sectionlevel
                else:
                    self.numfig_secnum_depth += self.top_sectionlevel - 1
                # this (minus one) will serve as minimum to LaTeX's secnumdepth
                self.numfig_secnum_depth = min(self.numfig_secnum_depth,
                                               len(LATEXSECTIONNAMES) - 1)
                # if passed key value is < 1 LaTeX will act as if 0; see sphinx.sty
                self.elements['sphinxpkgoptions'] += \
                    (',numfigreset=%s' % self.numfig_secnum_depth)
            else:
                self.elements['sphinxpkgoptions'] += ',nonumfigreset'
            try:
                if self.config.math_numfig:
                    self.elements['sphinxpkgoptions'] += ',mathnumfig'
            except AttributeError:
                pass

        if (self.config.language not in {None, 'en', 'ja'} and
                'fncychap' not in self.config.latex_elements):
            # use Sonny style if any language specified (except English)
            self.elements['fncychap'] = ('\\usepackage[Sonny]{fncychap}\n'
                                         '\\ChNameVar{\\Large\\normalfont'
                                         '\\sffamily}\n\\ChTitleVar{\\Large'
                                         '\\normalfont\\sffamily}')

        self.babel = self.builder.babel
        if self.config.language and not self.babel.is_supported_language():
            # emit warning if specified language is invalid
            # (only emitting, nothing changed to processing)
            logger.warning(__('no Babel option known for language %r'),
                           self.config.language)

        # set up multilingual module...
        if self.elements['latex_engine'] == 'pdflatex':
            if not self.babel.uses_cyrillic():
                if 'X2' in self.elements['fontenc']:
                    self.elements['substitutefont'] = '\\usepackage{substitutefont}'
                    self.elements['textcyrillic'] = ('\\usepackage[Xtwo]'
                                                     '{sphinxcyrillic}')
                elif 'T2A' in self.elements['fontenc']:
                    self.elements['substitutefont'] = '\\usepackage{substitutefont}'
                    self.elements['textcyrillic'] = ('\\usepackage[TtwoA]'
                                                     '{sphinxcyrillic}')
            if 'LGR' in self.elements['fontenc']:
                self.elements['substitutefont'] = '\\usepackage{substitutefont}'
            else:
                self.elements['textgreek'] = ''
        # 'babel' key is public and user setting must be obeyed
        if self.elements['babel']:
            self.elements['classoptions'] += ',' + self.babel.get_language()
            # this branch is not taken for xelatex/lualatex if default settings
            self.elements['multilingual'] = self.elements['babel']
            if self.config.language:
                self.elements['shorthandoff'] = SHORTHANDOFF

                # Times fonts don't work with Cyrillic languages
                if self.babel.uses_cyrillic() and 'fontpkg' not in self.config.latex_elements:
                    self.elements['fontpkg'] = ''
        elif self.elements['polyglossia']:
            self.elements['classoptions'] += ',' + self.babel.get_language()
            options = self.babel.get_mainlanguage_options()
            if options:
                mainlanguage = r'\setmainlanguage[%s]{%s}' % (options,
                                                              self.babel.get_language())
            else:
                mainlanguage = r'\setmainlanguage{%s}' % self.babel.get_language()

            self.elements['multilingual'] = '%s\n%s' % (self.elements['polyglossia'],
                                                        mainlanguage)

        minsecnumdepth = self.secnumdepth  # 2 from legacy sphinx manual/howto
        if self.document.get('tocdepth'):
            # reduce tocdepth if `part` or `chapter` is used for top_sectionlevel
            #   tocdepth = -1: show only parts
            #   tocdepth =  0: show parts and chapters
            #   tocdepth =  1: show parts, chapters and sections
            #   tocdepth =  2: show parts, chapters, sections and subsections
            #   ...
            tocdepth = self.document['tocdepth'] + self.top_sectionlevel - 2
            if len(self.sectionnames) < len(LATEXSECTIONNAMES) and \
               self.top_sectionlevel > 0:
                tocdepth += 1  # because top_sectionlevel is shifted by -1
            if tocdepth > len(LATEXSECTIONNAMES) - 2:  # default is 5 <-> subparagraph
                logger.warning(__('too large :maxdepth:, ignored.'))
                tocdepth = len(LATEXSECTIONNAMES) - 2

            self.elements['tocdepth'] = '\\setcounter{tocdepth}{%d}' % tocdepth
            minsecnumdepth = max(minsecnumdepth, tocdepth)

        if self.config.numfig and (self.config.numfig_secnum_depth > 0):
            minsecnumdepth = max(minsecnumdepth, self.numfig_secnum_depth - 1)

        if minsecnumdepth > self.secnumdepth:
            self.elements['secnumdepth'] = '\\setcounter{secnumdepth}{%d}' %\
                                           minsecnumdepth

        contentsname = self.settings.contentsname
        if contentsname:
            self.elements['contentsname'] = self.babel_renewcommand('\\contentsname',
                                                                    contentsname)

        if self.elements['maxlistdepth']:
            self.elements['sphinxpkgoptions'] += (',maxlistdepth=%s' %
                                                  self.elements['maxlistdepth'])
        if self.elements['sphinxpkgoptions']:
            self.elements['sphinxpkgoptions'] = ('[%s]' %
                                                 self.elements['sphinxpkgoptions'])
        if self.elements['sphinxsetup']:
            self.elements['sphinxsetup'] = ('\\sphinxsetup{%s}' %
                                            self.elements['sphinxsetup'])
        if self.elements['extraclassoptions']:
            self.elements['classoptions'] += ',' + \
                                             self.elements['extraclassoptions']

        self.highlighter = highlighting.PygmentsBridge('latex', self.config.pygments_style)
        self.context = []                   # type: List[Any]
        self.descstack = []                 # type: List[str]
        self.table = None                   # type: Table
        self.next_table_colspec = None      # type: str
        self.bodystack = []                 # type: List[List[str]]
        self.footnote_restricted = None     # type: nodes.Element
        self.pending_footnotes = []         # type: List[nodes.footnote_reference]
        self.curfilestack = []              # type: List[str]
        self.handled_abbrs = set()          # type: Set[str]

    def pushbody(self, newbody):
        # type: (List[str]) -> None
        self.bodystack.append(self.body)
        self.body = newbody

    def popbody(self):
        # type: () -> List[str]
        body = self.body
        self.body = self.bodystack.pop()
        return body

    def restrict_footnote(self, node):
        # type: (nodes.Element) -> None
        warnings.warn('LaTeXWriter.restrict_footnote() is deprecated.',
                      RemovedInSphinx30Warning, stacklevel=2)

        if self.footnote_restricted is None:
            self.footnote_restricted = node
            self.pending_footnotes = []

    def unrestrict_footnote(self, node):
        # type: (nodes.Element) -> None
        warnings.warn('LaTeXWriter.unrestrict_footnote() is deprecated.',
                      RemovedInSphinx30Warning, stacklevel=2)

        if self.footnote_restricted == node:
            self.footnote_restricted = None
            for footnode in self.pending_footnotes:
                footnode['footnotetext'] = True
                footnode.walkabout(self)
            self.pending_footnotes = []

    def format_docclass(self, docclass):
        # type: (str) -> str
        """ prepends prefix to sphinx document classes
        """
        if docclass in self.docclasses:
            docclass = 'sphinx' + docclass
        return docclass

    def astext(self):
        # type: () -> str
        self.elements.update({
            'body': ''.join(self.body),
            'indices': self.generate_indices()
        })
        return self.render('latex.tex_t', self.elements)

    def hypertarget(self, id, withdoc=True, anchor=True):
        # type: (str, bool, bool) -> str
        if withdoc:
            id = self.curfilestack[-1] + ':' + id
        return (anchor and '\\phantomsection' or '') + \
            '\\label{%s}' % self.idescape(id)

    def hypertarget_to(self, node, anchor=False):
        # type: (nodes.Element, bool) -> str
        labels = ''.join(self.hypertarget(node_id, anchor=False) for node_id in node['ids'])
        if anchor:
            return r'\phantomsection' + labels
        else:
            return labels

    def hyperlink(self, id):
        # type: (str) -> str
        return '{\\hyperref[%s]{' % self.idescape(id)

    def hyperpageref(self, id):
        # type: (str) -> str
        return '\\autopageref*{%s}' % self.idescape(id)

    def idescape(self, id):
        # type: (str) -> str
        return '\\detokenize{%s}' % str(id).translate(tex_replace_map).\
            encode('ascii', 'backslashreplace').decode('ascii').\
            replace('\\', '_')

    def babel_renewcommand(self, command, definition):
        # type: (str, str) -> str
        if self.elements['multilingual']:
            prefix = '\\addto\\captions%s{' % self.babel.get_language()
            suffix = '}'
        else:  # babel is disabled (mainly for Japanese environment)
            prefix = ''
            suffix = ''

        return ('%s\\renewcommand{%s}{%s}%s\n' % (prefix, command, definition, suffix))

    def generate_indices(self):
        # type: () -> str
        def generate(content, collapsed):
            # type: (List[Tuple[str, List[IndexEntry]]], bool) -> None
            ret.append('\\begin{sphinxtheindex}\n')
            ret.append('\\let\\bigletter\\sphinxstyleindexlettergroup\n')
            for i, (letter, entries) in enumerate(content):
                if i > 0:
                    ret.append('\\indexspace\n')
                ret.append('\\bigletter{%s}\n' %
                           str(letter).translate(tex_escape_map))
                for entry in entries:
                    if not entry[3]:
                        continue
                    ret.append('\\item\\relax\\sphinxstyleindexentry{%s}' %
                               self.encode(entry[0]))
                    if entry[4]:
                        # add "extra" info
                        ret.append('\\sphinxstyleindexextra{%s}' % self.encode(entry[4]))
                    ret.append('\\sphinxstyleindexpageref{%s:%s}\n' %
                               (entry[2], self.idescape(entry[3])))
            ret.append('\\end{sphinxtheindex}\n')

        ret = []
        # latex_domain_indices can be False/True or a list of index names
        indices_config = self.builder.config.latex_domain_indices
        if indices_config:
            for domain in self.builder.env.domains.values():
                for indexcls in domain.indices:
                    indexname = '%s-%s' % (domain.name, indexcls.name)
                    if isinstance(indices_config, list):
                        if indexname not in indices_config:
                            continue
                    content, collapsed = indexcls(domain).generate(
                        self.builder.docnames)
                    if not content:
                        continue
                    ret.append('\\renewcommand{\\indexname}{%s}\n' %
                               indexcls.localname)
                    generate(content, collapsed)

        return ''.join(ret)

    def render(self, template_name, variables):
        # type: (str, Dict) -> str
        for template_dir in self.builder.config.templates_path:
            template = path.join(self.builder.confdir, template_dir,
                                 template_name)
            if path.exists(template):
                return LaTeXRenderer().render(template, variables)

        return LaTeXRenderer().render(template_name, variables)

    def visit_document(self, node):
        # type: (nodes.Element) -> None
        self.curfilestack.append(node.get('docname', ''))
        if self.first_document == 1:
            # the first document is all the regular content ...
            self.first_document = 0
        elif self.first_document == 0:
            # ... and all others are the appendices
            self.body.append('\n\\appendix\n')
            self.first_document = -1
        if 'docname' in node:
            self.body.append(self.hypertarget(':doc'))
        # "- 1" because the level is increased before the title is visited
        self.sectionlevel = self.top_sectionlevel - 1

    def depart_document(self, node):
        # type: (nodes.Element) -> None
        pass

    def visit_start_of_file(self, node):
        # type: (nodes.Element) -> None
        self.curfilestack.append(node['docname'])

    def depart_start_of_file(self, node):
        # type: (nodes.Element) -> None
        self.curfilestack.pop()

    def visit_section(self, node):
        # type: (nodes.Element) -> None
        if not self.this_is_the_title:
            self.sectionlevel += 1
        self.body.append('\n\n')

    def depart_section(self, node):
        # type: (nodes.Element) -> None
        self.sectionlevel = max(self.sectionlevel - 1,
                                self.top_sectionlevel - 1)

    def visit_problematic(self, node):
        # type: (nodes.Element) -> None
        self.body.append(r'{\color{red}\bfseries{}')

    def depart_problematic(self, node):
        # type: (nodes.Element) -> None
        self.body.append('}')

    def visit_topic(self, node):
        # type: (nodes.Element) -> None
        self.in_minipage = 1
        self.body.append('\n\\begin{sphinxShadowBox}\n')

    def depart_topic(self, node):
        # type: (nodes.Element) -> None
        self.in_minipage = 0
        self.body.append('\\end{sphinxShadowBox}\n')
    visit_sidebar = visit_topic
    depart_sidebar = depart_topic

    def visit_glossary(self, node):
        # type: (nodes.Element) -> None
        pass

    def depart_glossary(self, node):
        # type: (nodes.Element) -> None
        pass

    def visit_productionlist(self, node):
        # type: (nodes.Element) -> None
        self.body.append('\n\n\\begin{productionlist}\n')
        self.in_production_list = 1

    def depart_productionlist(self, node):
        # type: (nodes.Element) -> None
        self.body.append('\\end{productionlist}\n\n')
        self.in_production_list = 0

    def visit_production(self, node):
        # type: (nodes.Element) -> None
        if node['tokenname']:
            tn = node['tokenname']
            self.body.append(self.hypertarget('grammar-token-' + tn))
            self.body.append('\\production{%s}{' % self.encode(tn))
        else:
            self.body.append('\\productioncont{')

    def depart_production(self, node):
        # type: (nodes.Element) -> None
        self.body.append('}\n')

    def visit_transition(self, node):
        # type: (nodes.Element) -> None
        self.body.append(self.elements['transition'])

    def depart_transition(self, node):
        # type: (nodes.Element) -> None
        pass

    def visit_title(self, node):
        # type: (nodes.Element) -> None
        parent = node.parent
        if isinstance(parent, addnodes.seealso):
            # the environment already handles this
            raise nodes.SkipNode
        elif isinstance(parent, nodes.section):
            if self.this_is_the_title:
                if len(node.children) != 1 and not isinstance(node.children[0],
                                                              nodes.Text):
                    logger.warning(__('document title is not a single Text node'),
                                   location=(self.curfilestack[-1], node.line))
                if not self.elements['title']:
                    # text needs to be escaped since it is inserted into
                    # the output literally
                    self.elements['title'] = node.astext().translate(tex_escape_map)
                self.this_is_the_title = 0
                raise nodes.SkipNode
            else:
                short = ''
                if node.traverse(nodes.image):
                    short = ('[%s]' %
                             ' '.join(clean_astext(node).split()).translate(tex_escape_map))

                try:
                    self.body.append(r'\%s%s{' % (self.sectionnames[self.sectionlevel], short))
                except IndexError:
                    # just use "subparagraph", it's not numbered anyway
                    self.body.append(r'\%s%s{' % (self.sectionnames[-1], short))
                self.context.append('}\n' + self.hypertarget_to(node.parent))
        elif isinstance(parent, nodes.topic):
            self.body.append(r'\sphinxstyletopictitle{')
            self.context.append('}\n')
        elif isinstance(parent, nodes.sidebar):
            self.body.append(r'\sphinxstylesidebartitle{')
            self.context.append('}\n')
        elif isinstance(parent, nodes.Admonition):
            self.body.append('{')
            self.context.append('}\n')
        elif isinstance(parent, nodes.table):
            # Redirect body output until title is finished.
            self.pushbody([])
        else:
            logger.warning(__('encountered title node not in section, topic, table, '
                              'admonition or sidebar'),
                           location=(self.curfilestack[-1], node.line or ''))
            self.body.append('\\sphinxstyleothertitle{')
            self.context.append('}\n')
        self.in_title = 1

    def depart_title(self, node):
        # type: (nodes.Element) -> None
        self.in_title = 0
        if isinstance(node.parent, nodes.table):
            self.table.caption = self.popbody()
        else:
            self.body.append(self.context.pop())

    def visit_subtitle(self, node):
        # type: (nodes.Element) -> None
        if isinstance(node.parent, nodes.sidebar):
            self.body.append('\\sphinxstylesidebarsubtitle{')
            self.context.append('}\n')
        else:
            self.context.append('')

    def depart_subtitle(self, node):
        # type: (nodes.Element) -> None
        self.body.append(self.context.pop())

    def visit_desc(self, node):
        # type: (nodes.Element) -> None
        self.body.append('\n\n\\begin{fulllineitems}\n')
        if self.table:
            self.table.has_problematic = True

    def depart_desc(self, node):
        # type: (nodes.Element) -> None
        self.body.append('\n\\end{fulllineitems}\n\n')

    def _visit_signature_line(self, node):
        # type: (nodes.Element) -> None
        for child in node:
            if isinstance(child, addnodes.desc_parameterlist):
                self.body.append(r'\pysiglinewithargsret{')
                break
        else:
            self.body.append(r'\pysigline{')

    def _depart_signature_line(self, node):
        # type: (nodes.Element) -> None
        self.body.append('}')

    def visit_desc_signature(self, node):
        # type: (nodes.Element) -> None
        if node.parent['objtype'] != 'describe' and node['ids']:
            hyper = self.hypertarget(node['ids'][0])
        else:
            hyper = ''
        self.body.append(hyper)
        if not node.get('is_multiline'):
            self._visit_signature_line(node)
        else:
            self.body.append('%\n\\pysigstartmultiline\n')

    def depart_desc_signature(self, node):
        # type: (nodes.Element) -> None
        if not node.get('is_multiline'):
            self._depart_signature_line(node)
        else:
            self.body.append('%\n\\pysigstopmultiline')

    def visit_desc_signature_line(self, node):
        # type: (nodes.Element) -> None
        self._visit_signature_line(node)

    def depart_desc_signature_line(self, node):
        # type: (nodes.Element) -> None
        self._depart_signature_line(node)

    def visit_desc_addname(self, node):
        # type: (nodes.Element) -> None
        self.body.append(r'\sphinxcode{\sphinxupquote{')
        self.literal_whitespace += 1

    def depart_desc_addname(self, node):
        # type: (nodes.Element) -> None
        self.body.append('}}')
        self.literal_whitespace -= 1

    def visit_desc_type(self, node):
        # type: (nodes.Element) -> None
        pass

    def depart_desc_type(self, node):
        # type: (nodes.Element) -> None
        pass

    def visit_desc_returns(self, node):
        # type: (nodes.Element) -> None
        self.body.append(r'{ $\rightarrow$ ')

    def depart_desc_returns(self, node):
        # type: (nodes.Element) -> None
        self.body.append(r'}')

    def visit_desc_name(self, node):
        # type: (nodes.Element) -> None
        self.body.append(r'\sphinxbfcode{\sphinxupquote{')
        self.no_contractions += 1
        self.literal_whitespace += 1

    def depart_desc_name(self, node):
        # type: (nodes.Element) -> None
        self.body.append('}}')
        self.literal_whitespace -= 1
        self.no_contractions -= 1

    def visit_desc_parameterlist(self, node):
        # type: (nodes.Element) -> None
        # close name, open parameterlist
        self.body.append('}{')
        self.first_param = 1

    def depart_desc_parameterlist(self, node):
        # type: (nodes.Element) -> None
        # close parameterlist, open return annotation
        self.body.append('}{')

    def visit_desc_parameter(self, node):
        # type: (nodes.Element) -> None
        if not self.first_param:
            self.body.append(', ')
        else:
            self.first_param = 0
        if not node.hasattr('noemph'):
            self.body.append(r'\emph{')

    def depart_desc_parameter(self, node):
        # type: (nodes.Element) -> None
        if not node.hasattr('noemph'):
            self.body.append('}')

    def visit_desc_optional(self, node):
        # type: (nodes.Element) -> None
        self.body.append(r'\sphinxoptional{')

    def depart_desc_optional(self, node):
        # type: (nodes.Element) -> None
        self.body.append('}')

    def visit_desc_annotation(self, node):
        # type: (nodes.Element) -> None
        self.body.append(r'\sphinxbfcode{\sphinxupquote{')

    def depart_desc_annotation(self, node):
        # type: (nodes.Element) -> None
        self.body.append('}}')

    def visit_desc_content(self, node):
        # type: (nodes.Element) -> None
        if node.children and not isinstance(node.children[0], nodes.paragraph):
            # avoid empty desc environment which causes a formatting bug
            self.body.append('~')

    def depart_desc_content(self, node):
        # type: (nodes.Element) -> None
        pass

    def visit_seealso(self, node):
        # type: (nodes.Element) -> None
        self.body.append('\n\n\\sphinxstrong{%s:}\n\n' % admonitionlabels['seealso'])

    def depart_seealso(self, node):
        # type: (nodes.Element) -> None
        self.body.append("\n\n")

    def visit_rubric(self, node):
        # type: (nodes.Element) -> None
        if len(node) == 1 and node.astext() in ('Footnotes', _('Footnotes')):
            raise nodes.SkipNode
        self.body.append('\\subsubsection*{')
        self.context.append('}\n')
        self.in_title = 1

    def depart_rubric(self, node):
        # type: (nodes.Element) -> None
        self.in_title = 0
        self.body.append(self.context.pop())

    def visit_footnote(self, node):
        # type: (nodes.Element) -> None
        self.in_footnote += 1
        label = cast(nodes.label, node[0])
        if self.in_parsed_literal:
            self.body.append('\\begin{footnote}[%s]' % label.astext())
        else:
            self.body.append('%%\n\\begin{footnote}[%s]' % label.astext())
        self.body.append('\\sphinxAtStartFootnote\n')

    def depart_footnote(self, node):
        # type: (nodes.Element) -> None
        if self.in_parsed_literal:
            self.body.append('\\end{footnote}')
        else:
            self.body.append('%\n\\end{footnote}')
        self.in_footnote -= 1

    def visit_label(self, node):
        # type: (nodes.Element) -> None
        raise nodes.SkipNode

    def visit_tabular_col_spec(self, node):
        # type: (nodes.Element) -> None
        self.next_table_colspec = node['spec']
        raise nodes.SkipNode

    def visit_table(self, node):
        # type: (nodes.Element) -> None
        if self.table:
            raise UnsupportedError(
                '%s:%s: nested tables are not yet implemented.' %
                (self.curfilestack[-1], node.line or ''))
        self.table = Table(node)
        if self.next_table_colspec:
            self.table.colspec = '{%s}\n' % self.next_table_colspec
            if 'colwidths-given' in node.get('classes', []):
                logger.info(__('both tabularcolumns and :widths: option are given. '
                               ':widths: is ignored.'), location=node)
        self.next_table_colspec = None

    def depart_table(self, node):
        # type: (nodes.Element) -> None
        labels = self.hypertarget_to(node)
        table_type = self.table.get_table_type()
        table = self.render(table_type + '.tex_t',
                            dict(table=self.table, labels=labels))
        self.body.append("\n\n")
        self.body.append(table)
        self.body.append("\n")

        self.table = None

    def visit_colspec(self, node):
        # type: (nodes.Element) -> None
        self.table.colcount += 1
        if 'colwidth' in node:
            self.table.colwidths.append(node['colwidth'])
        if 'stub' in node:
            self.table.stubs.append(self.table.colcount - 1)

    def depart_colspec(self, node):
        # type: (nodes.Element) -> None
        pass

    def visit_tgroup(self, node):
        # type: (nodes.Element) -> None
        pass

    def depart_tgroup(self, node):
        # type: (nodes.Element) -> None
        pass

    def visit_thead(self, node):
        # type: (nodes.Element) -> None
        # Redirect head output until header is finished.
        self.pushbody(self.table.header)

    def depart_thead(self, node):
        # type: (nodes.Element) -> None
        self.popbody()

    def visit_tbody(self, node):
        # type: (nodes.Element) -> None
        # Redirect body output until table is finished.
        self.pushbody(self.table.body)

    def depart_tbody(self, node):
        # type: (nodes.Element) -> None
        self.popbody()

    def visit_row(self, node):
        # type: (nodes.Element) -> None
        self.table.col = 0

        # fill columns if the row starts with the bottom of multirow cell
        while True:
            cell = self.table.cell(self.table.row, self.table.col)
            if cell is None:  # not a bottom of multirow cell
                break
            else:  # a bottom of multirow cell
                self.table.col += cell.width
                if cell.col:
                    self.body.append('&')
                if cell.width == 1:
                    # insert suitable strut for equalizing row heights in given multirow
                    self.body.append('\\sphinxtablestrut{%d}' % cell.cell_id)
                else:  # use \multicolumn for wide multirow cell
                    self.body.append('\\multicolumn{%d}{|l|}'
                                     '{\\sphinxtablestrut{%d}}' %
                                     (cell.width, cell.cell_id))

    def depart_row(self, node):
        # type: (nodes.Element) -> None
        self.body.append('\\\\\n')
        cells = [self.table.cell(self.table.row, i) for i in range(self.table.colcount)]
        underlined = [cell.row + cell.height == self.table.row + 1 for cell in cells]
        if all(underlined):
            self.body.append('\\hline')
        else:
            i = 0
            underlined.extend([False])  # sentinel
            while i < len(underlined):
                if underlined[i] is True:
                    j = underlined[i:].index(False)
                    self.body.append('\\cline{%d-%d}' % (i + 1, i + j))
                    i += j
                i += 1
        self.table.row += 1

    def visit_entry(self, node):
        # type: (nodes.Element) -> None
        if self.table.col > 0:
            self.body.append('&')
        self.table.add_cell(node.get('morerows', 0) + 1, node.get('morecols', 0) + 1)
        cell = self.table.cell()
        context = ''
        if cell.width > 1:
            if self.builder.config.latex_use_latex_multicolumn:
                if self.table.col == 0:
                    self.body.append('\\multicolumn{%d}{|l|}{%%\n' % cell.width)
                else:
                    self.body.append('\\multicolumn{%d}{l|}{%%\n' % cell.width)
                context = '}%\n'
            else:
                self.body.append('\\sphinxstartmulticolumn{%d}%%\n' % cell.width)
                context = '\\sphinxstopmulticolumn\n'
        if cell.height > 1:
            # \sphinxmultirow 2nd arg "cell_id" will serve as id for LaTeX macros as well
            self.body.append('\\sphinxmultirow{%d}{%d}{%%\n' % (cell.height, cell.cell_id))
            context = '}%\n' + context
        if cell.width > 1 or cell.height > 1:
            self.body.append('\\begin{varwidth}[t]{\\sphinxcolwidth{%d}{%d}}\n'
                             % (cell.width, self.table.colcount))
            context = ('\\par\n\\vskip-\\baselineskip'
                       '\\vbox{\\hbox{\\strut}}\\end{varwidth}%\n') + context
            self.needs_linetrimming = 1
        if len(node.traverse(nodes.paragraph)) >= 2:
            self.table.has_oldproblematic = True
        if isinstance(node.parent.parent, nodes.thead) or (cell.col in self.table.stubs):
            if len(node) == 1 and isinstance(node[0], nodes.paragraph) and node.astext() == '':
                pass
            else:
                self.body.append('\\sphinxstyletheadfamily ')
        if self.needs_linetrimming:
            self.pushbody([])
        self.context.append(context)

    def depart_entry(self, node):
        # type: (nodes.Element) -> None
        if self.needs_linetrimming:
            self.needs_linetrimming = 0
            body = self.popbody()

            # Remove empty lines from top of merged cell
            while body and body[0] == "\n":
                body.pop(0)
            self.body.extend(body)

        self.body.append(self.context.pop())

        cell = self.table.cell()
        self.table.col += cell.width

        # fill columns if next ones are a bottom of wide-multirow cell
        while True:
            nextcell = self.table.cell()
            if nextcell is None:  # not a bottom of multirow cell
                break
            else:  # a bottom part of multirow cell
                self.table.col += nextcell.width
                self.body.append('&')
                if nextcell.width == 1:
                    # insert suitable strut for equalizing row heights in multirow
                    # they also serve to clear colour panels which would hide the text
                    self.body.append('\\sphinxtablestrut{%d}' % nextcell.cell_id)
                else:
                    # use \multicolumn for wide multirow cell
                    self.body.append('\\multicolumn{%d}{l|}'
                                     '{\\sphinxtablestrut{%d}}' %
                                     (nextcell.width, nextcell.cell_id))

    def visit_acks(self, node):
        # type: (nodes.Element) -> None
        # this is a list in the source, but should be rendered as a
        # comma-separated list here
        bullet_list = cast(nodes.bullet_list, node[0])
        list_items = cast(Iterable[nodes.list_item], bullet_list)
        self.body.append('\n\n')
        self.body.append(', '.join(n.astext() for n in list_items) + '.')
        self.body.append('\n\n')
        raise nodes.SkipNode

    def visit_bullet_list(self, node):
        # type: (nodes.Element) -> None
        if not self.compact_list:
            self.body.append('\\begin{itemize}\n')
        if self.table:
            self.table.has_problematic = True

    def depart_bullet_list(self, node):
        # type: (nodes.Element) -> None
        if not self.compact_list:
            self.body.append('\\end{itemize}\n')

    def visit_enumerated_list(self, node):
        # type: (nodes.Element) -> None
        def get_enumtype(node):
            # type: (nodes.Element) -> str
            enumtype = node.get('enumtype', 'arabic')
            if 'alpha' in enumtype and 26 < node.get('start', 0) + len(node):
                # fallback to arabic if alphabet counter overflows
                enumtype = 'arabic'

            return enumtype

        def get_nested_level(node):
            # type: (nodes.Element) -> int
            if node is None:
                return 0
            elif isinstance(node, nodes.enumerated_list):
                return get_nested_level(node.parent) + 1
            else:
                return get_nested_level(node.parent)

        enum = "enum%s" % toRoman(get_nested_level(node)).lower()
        enumnext = "enum%s" % toRoman(get_nested_level(node) + 1).lower()
        style = ENUMERATE_LIST_STYLE.get(get_enumtype(node))
        prefix = node.get('prefix', '')
        suffix = node.get('suffix', '.')

        self.body.append('\\begin{enumerate}\n')
        self.body.append('\\def\\the%s{%s{%s}}\n' % (enum, style, enum))
        self.body.append('\\def\\label%s{%s\\the%s %s}\n' %
                         (enum, prefix, enum, suffix))
        self.body.append('\\makeatletter\\def\\p@%s{\\p@%s %s\\the%s %s}\\makeatother\n' %
                         (enumnext, enum, prefix, enum, suffix))
        if 'start' in node:
            self.body.append('\\setcounter{%s}{%d}\n' % (enum, node['start'] - 1))
        if self.table:
            self.table.has_problematic = True

    def depart_enumerated_list(self, node):
        # type: (nodes.Element) -> None
        self.body.append('\\end{enumerate}\n')

    def visit_list_item(self, node):
        # type: (nodes.Element) -> None
        # Append "{}" in case the next character is "[", which would break
        # LaTeX's list environment (no numbering and the "[" is not printed).
        self.body.append(r'\item {} ')

    def depart_list_item(self, node):
        # type: (nodes.Element) -> None
        self.body.append('\n')

    def visit_definition_list(self, node):
        # type: (nodes.Element) -> None
        self.body.append('\\begin{description}\n')
        if self.table:
            self.table.has_problematic = True

    def depart_definition_list(self, node):
        # type: (nodes.Element) -> None
        self.body.append('\\end{description}\n')

    def visit_definition_list_item(self, node):
        # type: (nodes.Element) -> None
        pass

    def depart_definition_list_item(self, node):
        # type: (nodes.Element) -> None
        pass

    def visit_term(self, node):
        # type: (nodes.Element) -> None
        self.in_term += 1
        ctx = ''
        if node.get('ids'):
            ctx = '\\phantomsection'
            for node_id in node['ids']:
                ctx += self.hypertarget(node_id, anchor=False)
        ctx += '}] \\leavevmode'
        self.body.append('\\item[{')
        self.context.append(ctx)

    def depart_term(self, node):
        # type: (nodes.Element) -> None
        self.body.append(self.context.pop())
        self.in_term -= 1

    def visit_classifier(self, node):
        # type: (nodes.Element) -> None
        self.body.append('{[}')

    def depart_classifier(self, node):
        # type: (nodes.Element) -> None
        self.body.append('{]}')

    def visit_definition(self, node):
        # type: (nodes.Element) -> None
        pass

    def depart_definition(self, node):
        # type: (nodes.Element) -> None
        self.body.append('\n')

    def visit_field_list(self, node):
        # type: (nodes.Element) -> None
        self.body.append('\\begin{quote}\\begin{description}\n')
        if self.table:
            self.table.has_problematic = True

    def depart_field_list(self, node):
        # type: (nodes.Element) -> None
        self.body.append('\\end{description}\\end{quote}\n')

    def visit_field(self, node):
        # type: (nodes.Element) -> None
        pass

    def depart_field(self, node):
        # type: (nodes.Element) -> None
        pass

    visit_field_name = visit_term
    depart_field_name = depart_term

    visit_field_body = visit_definition
    depart_field_body = depart_definition

    def visit_paragraph(self, node):
        # type: (nodes.Element) -> None
        index = node.parent.index(node)
        if (index > 0 and isinstance(node.parent, nodes.compound) and
                not isinstance(node.parent[index - 1], nodes.paragraph) and
                not isinstance(node.parent[index - 1], nodes.compound)):
            # insert blank line, if the paragraph follows a non-paragraph node in a compound
            self.body.append('\\noindent\n')
        elif index == 1 and isinstance(node.parent, (nodes.footnote, footnotetext)):
            # don't insert blank line, if the paragraph is second child of a footnote
            # (first one is label node)
            pass
        else:
            self.body.append('\n')

    def depart_paragraph(self, node):
        # type: (nodes.Element) -> None
        self.body.append('\n')

    def visit_centered(self, node):
        # type: (nodes.Element) -> None
        self.body.append('\n\\begin{center}')
        if self.table:
            self.table.has_problematic = True

    def depart_centered(self, node):
        # type: (nodes.Element) -> None
        self.body.append('\n\\end{center}')

    def visit_hlist(self, node):
        # type: (nodes.Element) -> None
        # for now, we don't support a more compact list format
        # don't add individual itemize environments, but one for all columns
        self.compact_list += 1
        self.body.append('\\begin{itemize}\\setlength{\\itemsep}{0pt}'
                         '\\setlength{\\parskip}{0pt}\n')
        if self.table:
            self.table.has_problematic = True

    def depart_hlist(self, node):
        # type: (nodes.Element) -> None
        self.compact_list -= 1
        self.body.append('\\end{itemize}\n')

    def visit_hlistcol(self, node):
        # type: (nodes.Element) -> None
        pass

    def depart_hlistcol(self, node):
        # type: (nodes.Element) -> None
        pass

    def latex_image_length(self, width_str, scale = 100):
        # type: (str, int) -> str
        try:
            return rstdim_to_latexdim(width_str, scale)
        except ValueError:
            logger.warning(__('dimension unit %s is invalid. Ignored.'), width_str)
            return None

    def is_inline(self, node):
        # type: (nodes.Element) -> bool
        """Check whether a node represents an inline element."""
        return isinstance(node.parent, nodes.TextElement)

    def visit_image(self, node):
        # type: (nodes.Element) -> None
        attrs = node.attributes
        pre = []    # type: List[str]
                    # in reverse order
        post = []   # type: List[str]
        include_graphics_options = []
        is_inline = self.is_inline(node)
        if 'width' in attrs:
            if 'scale' in attrs:
                w = self.latex_image_length(attrs['width'], attrs['scale'])
            else:
                w = self.latex_image_length(attrs['width'])
            if w:
                include_graphics_options.append('width=%s' % w)
        if 'height' in attrs:
            if 'scale' in attrs:
                h = self.latex_image_length(attrs['height'], attrs['scale'])
            else:
                h = self.latex_image_length(attrs['height'])
            if h:
                include_graphics_options.append('height=%s' % h)
        if 'scale' in attrs:
            if not include_graphics_options:
                # if no "width" nor "height", \sphinxincludegraphics will fit
                # to the available text width if oversized after rescaling.
                include_graphics_options.append('scale=%s'
                                                % (float(attrs['scale']) / 100.0))
        if 'align' in attrs:
            align_prepost = {
                # By default latex aligns the top of an image.
                (1, 'top'): ('', ''),
                (1, 'middle'): ('\\raisebox{-0.5\\height}{', '}'),
                (1, 'bottom'): ('\\raisebox{-\\height}{', '}'),
                (0, 'center'): ('{\\hspace*{\\fill}', '\\hspace*{\\fill}}'),
                # These 2 don't exactly do the right thing.  The image should
                # be floated alongside the paragraph.  See
                # https://www.w3.org/TR/html4/struct/objects.html#adef-align-IMG
                (0, 'left'): ('{', '\\hspace*{\\fill}}'),
                (0, 'right'): ('{\\hspace*{\\fill}', '}'),
            }
            try:
                pre.append(align_prepost[is_inline, attrs['align']][0])
                post.append(align_prepost[is_inline, attrs['align']][1])
            except KeyError:
                pass
        if self.in_parsed_literal:
            pre.append('{\\sphinxunactivateextrasandspace ')
            post.append('}')
        if not is_inline:
            pre.append('\n\\noindent')
            post.append('\n')
        pre.reverse()
        if node['uri'] in self.builder.images:
            uri = self.builder.images[node['uri']]
        else:
            # missing image!
            if self.ignore_missing_images:
                return
            uri = node['uri']
        if uri.find('://') != -1:
            # ignore remote images
            return
        self.body.extend(pre)
        options = ''
        if include_graphics_options:
            options = '[%s]' % ','.join(include_graphics_options)
        base, ext = path.splitext(uri)
        if self.in_title and base:
            # Lowercase tokens forcely because some fncychap themes capitalize
            # the options of \sphinxincludegraphics unexpectly (ex. WIDTH=...).
            self.body.append('\\lowercase{\\sphinxincludegraphics%s}{{%s}%s}' %
                             (options, base, ext))
        else:
            self.body.append('\\sphinxincludegraphics%s{{%s}%s}' %
                             (options, base, ext))
        self.body.extend(post)

    def depart_image(self, node):
        # type: (nodes.Element) -> None
        pass

    def visit_figure(self, node):
        # type: (nodes.Element) -> None
        if self.table:
            # TODO: support align option
            if 'width' in node:
                length = self.latex_image_length(node['width'])
                if length:
                    self.body.append('\\begin{sphinxfigure-in-table}[%s]\n'
                                     '\\centering\n' % length)
            else:
                self.body.append('\\begin{sphinxfigure-in-table}\n\\centering\n')
            if any(isinstance(child, nodes.caption) for child in node):
                self.body.append('\\capstart')
            self.context.append('\\end{sphinxfigure-in-table}\\relax\n')
        elif node.get('align', '') in ('left', 'right'):
            length = None
            if 'width' in node:
                length = self.latex_image_length(node['width'])
            elif isinstance(node[0], nodes.image) and 'width' in node[0]:
                length = self.latex_image_length(node[0]['width'])
            self.body.append('\\begin{wrapfigure}{%s}{%s}\n\\centering' %
                             (node['align'] == 'right' and 'r' or 'l', length or '0pt'))
            self.context.append('\\end{wrapfigure}\n')
        elif self.in_minipage:
            self.body.append('\n\\begin{center}')
            self.context.append('\\end{center}\n')
        else:
            self.body.append('\n\\begin{figure}[%s]\n\\centering\n' %
                             self.elements['figure_align'])
            if any(isinstance(child, nodes.caption) for child in node):
                self.body.append('\\capstart\n')
            self.context.append('\\end{figure}\n')

    def depart_figure(self, node):
        # type: (nodes.Element) -> None
        self.body.append(self.context.pop())

    def visit_caption(self, node):
        # type: (nodes.Element) -> None
        self.in_caption += 1
        if isinstance(node.parent, captioned_literal_block):
            self.body.append('\\sphinxSetupCaptionForVerbatim{')
        elif self.in_minipage and isinstance(node.parent, nodes.figure):
            self.body.append('\\captionof{figure}{')
        elif self.table and node.parent.tagname == 'figure':
            self.body.append('\\sphinxfigcaption{')
        else:
            self.body.append('\\caption{')

    def depart_caption(self, node):
        # type: (nodes.Element) -> None
        self.body.append('}')
        if isinstance(node.parent, nodes.figure):
            labels = self.hypertarget_to(node.parent)
            self.body.append(labels)
        self.in_caption -= 1

    def visit_legend(self, node):
        # type: (nodes.Element) -> None
        self.body.append('\n\\begin{sphinxlegend}')

    def depart_legend(self, node):
        # type: (nodes.Element) -> None
        self.body.append('\\end{sphinxlegend}\n')

    def visit_admonition(self, node):
        # type: (nodes.Element) -> None
        self.body.append('\n\\begin{sphinxadmonition}{note}')

    def depart_admonition(self, node):
        # type: (nodes.Element) -> None
        self.body.append('\\end{sphinxadmonition}\n')

    def _visit_named_admonition(self, node):
        # type: (nodes.Element) -> None
        label = admonitionlabels[node.tagname]
        self.body.append('\n\\begin{sphinxadmonition}{%s}{%s:}' %
                         (node.tagname, label))

    def _depart_named_admonition(self, node):
        # type: (nodes.Element) -> None
        self.body.append('\\end{sphinxadmonition}\n')

    visit_attention = _visit_named_admonition
    depart_attention = _depart_named_admonition
    visit_caution = _visit_named_admonition
    depart_caution = _depart_named_admonition
    visit_danger = _visit_named_admonition
    depart_danger = _depart_named_admonition
    visit_error = _visit_named_admonition
    depart_error = _depart_named_admonition
    visit_hint = _visit_named_admonition
    depart_hint = _depart_named_admonition
    visit_important = _visit_named_admonition
    depart_important = _depart_named_admonition
    visit_note = _visit_named_admonition
    depart_note = _depart_named_admonition
    visit_tip = _visit_named_admonition
    depart_tip = _depart_named_admonition
    visit_warning = _visit_named_admonition
    depart_warning = _depart_named_admonition

    def visit_versionmodified(self, node):
        # type: (nodes.Element) -> None
        pass

    def depart_versionmodified(self, node):
        # type: (nodes.Element) -> None
        pass

    def visit_target(self, node):
        # type: (nodes.Element) -> None
        def add_target(id):
            # type: (str) -> None
            # indexing uses standard LaTeX index markup, so the targets
            # will be generated differently
            if id.startswith('index-'):
                return

            # equations also need no extra blank line nor hypertarget
            # TODO: fix this dependency on mathbase extension internals
            if id.startswith('equation-'):
                return

            # insert blank line, if the target follows a paragraph node
            index = node.parent.index(node)
            if index > 0 and isinstance(node.parent[index - 1], nodes.paragraph):
                self.body.append('\n')

            # do not generate \phantomsection in \section{}
            anchor = not self.in_title
            self.body.append(self.hypertarget(id, anchor=anchor))

        # skip if visitor for next node supports hyperlink
        next_node = node  # type: nodes.Node
        while isinstance(next_node, nodes.target):
            next_node = next_node.next_node(ascend=True)

        domain = cast(StandardDomain, self.builder.env.get_domain('std'))
        if isinstance(next_node, HYPERLINK_SUPPORT_NODES):
            return
        elif domain.get_enumerable_node_type(next_node) and domain.get_numfig_title(next_node):
            return

        if 'refuri' in node:
            return
        if node.get('refid'):
            prev_node = get_prev_node(node)
            if isinstance(prev_node, nodes.reference) and node['refid'] == prev_node['refid']:
                # a target for a hyperlink reference having alias
                pass
            else:
                add_target(node['refid'])
        for id in node['ids']:
            add_target(id)

    def depart_target(self, node):
        # type: (nodes.Element) -> None
        pass

    def visit_attribution(self, node):
        # type: (nodes.Element) -> None
        self.body.append('\n\\begin{flushright}\n')
        self.body.append('---')

    def depart_attribution(self, node):
        # type: (nodes.Element) -> None
        self.body.append('\n\\end{flushright}\n')

    def visit_index(self, node, scre = None):
        # type: (nodes.Element, Pattern) -> None
        def escape(value):
            value = self.encode(value)
            value = value.replace(r'\{', r'\sphinxleftcurlybrace{}')
            value = value.replace(r'\}', r'\sphinxrightcurlybrace{}')
            value = value.replace('"', '""')
            value = value.replace('@', '"@')
            value = value.replace('!', '"!')
            return value

        def style(string):
            match = EXTRA_RE.match(string)
            if match:
                return match.expand(r'\\spxentry{\1}\\spxextra{\2}')
            else:
                return '\\spxentry{%s}' % string

        if scre:
            warnings.warn(('LaTeXTranslator.visit_index() optional argument '
                           '"scre" is deprecated. It is ignored.'),
                          RemovedInSphinx30Warning, stacklevel=2)
        if not node.get('inline', True):
            self.body.append('\n')
        entries = node['entries']
        for type, string, tid, ismain, key_ in entries:
            m = ''
            if ismain:
                m = '|spxpagem'
            try:
                if type == 'single':
                    try:
                        p1, p2 = [escape(x) for x in split_into(2, 'single', string)]
                        P1, P2 = style(p1), style(p2)
                        self.body.append(r'\index{%s@%s!%s@%s%s}' % (p1, P1, p2, P2, m))
                    except ValueError:
                        p = escape(split_into(1, 'single', string)[0])
                        P = style(p)
                        self.body.append(r'\index{%s@%s%s}' % (p, P, m))
                elif type == 'pair':
                    p1, p2 = [escape(x) for x in split_into(2, 'pair', string)]
                    P1, P2 = style(p1), style(p2)
                    self.body.append(r'\index{%s@%s!%s@%s%s}\index{%s@%s!%s@%s%s}' %
                                     (p1, P1, p2, P2, m, p2, P2, p1, P1, m))
                elif type == 'triple':
                    p1, p2, p3 = [escape(x) for x in split_into(3, 'triple', string)]
                    P1, P2, P3 = style(p1), style(p2), style(p3)
                    self.body.append(
                        r'\index{%s@%s!%s %s@%s %s%s}'
                        r'\index{%s@%s!%s, %s@%s, %s%s}'
                        r'\index{%s@%s!%s %s@%s %s%s}' %
                        (p1, P1, p2, p3, P2, P3, m,
                         p2, P2, p3, p1, P3, P1, m,
                         p3, P3, p1, p2, P1, P2, m))
                elif type == 'see':
                    p1, p2 = [escape(x) for x in split_into(2, 'see', string)]
                    P1 = style(p1)
                    self.body.append(r'\index{%s@%s|see{%s}}' % (p1, P1, p2))
                elif type == 'seealso':
                    p1, p2 = [escape(x) for x in split_into(2, 'seealso', string)]
                    P1 = style(p1)
                    self.body.append(r'\index{%s@%s|see{%s}}' % (p1, P1, p2))
                else:
                    logger.warning(__('unknown index entry type %s found'), type)
            except ValueError as err:
                logger.warning(str(err))
        if not node.get('inline', True):
            self.body.append('\\ignorespaces ')
        raise nodes.SkipNode

    def visit_raw(self, node):
        # type: (nodes.Element) -> None
        if not self.is_inline(node):
            self.body.append('\n')
        if 'latex' in node.get('format', '').split():
            self.body.append(node.astext())
        if not self.is_inline(node):
            self.body.append('\n')
        raise nodes.SkipNode

    def visit_reference(self, node):
        # type: (nodes.Element) -> None
        if not self.in_title:
            for id in node.get('ids'):
                anchor = not self.in_caption
                self.body += self.hypertarget(id, anchor=anchor)
        uri = node.get('refuri', '')
        if not uri and node.get('refid'):
            uri = '%' + self.curfilestack[-1] + '#' + node['refid']
        if self.in_title or not uri:
            self.context.append('')
        elif uri.startswith('#'):
            # references to labels in the same document
            id = self.curfilestack[-1] + ':' + uri[1:]
            self.body.append(self.hyperlink(id))
            self.body.append(r'\emph{')
            if self.builder.config.latex_show_pagerefs and not \
                    self.in_production_list:
                self.context.append('}}} (%s)' % self.hyperpageref(id))
            else:
                self.context.append('}}}')
        elif uri.startswith('%'):
            # references to documents or labels inside documents
            hashindex = uri.find('#')
            if hashindex == -1:
                # reference to the document
                id = uri[1:] + '::doc'
            else:
                # reference to a label
                id = uri[1:].replace('#', ':')
            self.body.append(self.hyperlink(id))
            if (len(node) and
                    isinstance(node[0], nodes.Element) and
                    'std-term' in node[0].get('classes', [])):
                # don't add a pageref for glossary terms
                self.context.append('}}}')
                # mark up as termreference
                self.body.append(r'\sphinxtermref{')
            else:
                self.body.append(r'\sphinxcrossref{')
                if self.builder.config.latex_show_pagerefs and not \
                   self.in_production_list:
                    self.context.append('}}} (%s)' % self.hyperpageref(id))
                else:
                    self.context.append('}}}')
        else:
            if len(node) == 1 and uri == node[0]:
                if node.get('nolinkurl'):
                    self.body.append('\\sphinxnolinkurl{%s}' % self.encode_uri(uri))
                else:
                    self.body.append('\\sphinxurl{%s}' % self.encode_uri(uri))
                raise nodes.SkipNode
            else:
                self.body.append('\\sphinxhref{%s}{' % self.encode_uri(uri))
                self.context.append('}')

    def depart_reference(self, node):
        # type: (nodes.Element) -> None
        self.body.append(self.context.pop())

    def visit_number_reference(self, node):
        # type: (nodes.Element) -> None
        if node.get('refid'):
            id = self.curfilestack[-1] + ':' + node['refid']
        else:
            id = node.get('refuri', '')[1:].replace('#', ':')

        title = node.get('title', '%s')
        title = str(title).translate(tex_escape_map).replace('\\%s', '%s')
        if '\\{name\\}' in title or '\\{number\\}' in title:
            # new style format (cf. "Fig.%{number}")
            title = title.replace('\\{name\\}', '{name}').replace('\\{number\\}', '{number}')
            text = escape_abbr(title).format(name='\\nameref{%s}' % self.idescape(id),
                                             number='\\ref{%s}' % self.idescape(id))
        else:
            # old style format (cf. "Fig.%{number}")
            text = escape_abbr(title) % ('\\ref{%s}' % self.idescape(id))
        hyperref = '\\hyperref[%s]{%s}' % (self.idescape(id), text)
        self.body.append(hyperref)

        raise nodes.SkipNode

    def visit_download_reference(self, node):
        # type: (nodes.Element) -> None
        pass

    def depart_download_reference(self, node):
        # type: (nodes.Element) -> None
        pass

    def visit_pending_xref(self, node):
        # type: (nodes.Element) -> None
        pass

    def depart_pending_xref(self, node):
        # type: (nodes.Element) -> None
        pass

    def visit_emphasis(self, node):
        # type: (nodes.Element) -> None
        self.body.append(r'\sphinxstyleemphasis{')

    def depart_emphasis(self, node):
        # type: (nodes.Element) -> None
        self.body.append('}')

    def visit_literal_emphasis(self, node):
        # type: (nodes.Element) -> None
        self.body.append(r'\sphinxstyleliteralemphasis{\sphinxupquote{')
        self.no_contractions += 1

    def depart_literal_emphasis(self, node):
        # type: (nodes.Element) -> None
        self.body.append('}}')
        self.no_contractions -= 1

    def visit_strong(self, node):
        # type: (nodes.Element) -> None
        self.body.append(r'\sphinxstylestrong{')

    def depart_strong(self, node):
        # type: (nodes.Element) -> None
        self.body.append('}')

    def visit_literal_strong(self, node):
        # type: (nodes.Element) -> None
        self.body.append(r'\sphinxstyleliteralstrong{\sphinxupquote{')
        self.no_contractions += 1

    def depart_literal_strong(self, node):
        # type: (nodes.Element) -> None
        self.body.append('}}')
        self.no_contractions -= 1

    def visit_abbreviation(self, node):
        # type: (nodes.Element) -> None
        abbr = node.astext()
        self.body.append(r'\sphinxstyleabbreviation{')
        # spell out the explanation once
        if node.hasattr('explanation') and abbr not in self.handled_abbrs:
            self.context.append('} (%s)' % self.encode(node['explanation']))
            self.handled_abbrs.add(abbr)
        else:
            self.context.append('}')

    def depart_abbreviation(self, node):
        # type: (nodes.Element) -> None
        self.body.append(self.context.pop())

    def visit_manpage(self, node):
        # type: (nodes.Element) -> None
        return self.visit_literal_emphasis(node)

    def depart_manpage(self, node):
        # type: (nodes.Element) -> None
        return self.depart_literal_emphasis(node)

    def visit_title_reference(self, node):
        # type: (nodes.Element) -> None
        self.body.append(r'\sphinxtitleref{')

    def depart_title_reference(self, node):
        # type: (nodes.Element) -> None
        self.body.append('}')

    def visit_thebibliography(self, node):
        # type: (thebibliography) -> None
        citations = cast(Iterable[nodes.citation], node)
        labels = (cast(nodes.label, citation[0]) for citation in citations)
        longest_label = max((label.astext() for label in labels), key=len)
        if len(longest_label) > MAX_CITATION_LABEL_LENGTH:
            # adjust max width of citation labels not to break the layout
            longest_label = longest_label[:MAX_CITATION_LABEL_LENGTH]

        self.body.append('\n\\begin{sphinxthebibliography}{%s}\n' %
                         self.encode(longest_label))

    def depart_thebibliography(self, node):
        # type: (thebibliography) -> None
        self.body.append('\\end{sphinxthebibliography}\n')

    def visit_citation(self, node):
        # type: (nodes.Element) -> None
        label = cast(nodes.label, node[0])
        self.body.append('\\bibitem[%s]{%s:%s}' % (self.encode(label.astext()),
                                                   node['docname'], node['ids'][0]))

    def depart_citation(self, node):
        # type: (nodes.Element) -> None
        pass

    def visit_citation_reference(self, node):
        # type: (nodes.Element) -> None
        if self.in_title:
            pass
        else:
            self.body.append('\\sphinxcite{%s:%s}' % (node['docname'], node['refname']))
            raise nodes.SkipNode

    def depart_citation_reference(self, node):
        # type: (nodes.Element) -> None
        pass

    def visit_literal(self, node):
        # type: (nodes.Element) -> None
        self.no_contractions += 1
        if self.in_title:
            self.body.append(r'\sphinxstyleliteralintitle{\sphinxupquote{')
        else:
            self.body.append(r'\sphinxcode{\sphinxupquote{')

    def depart_literal(self, node):
        # type: (nodes.Element) -> None
        self.no_contractions -= 1
        self.body.append('}}')

    def visit_footnote_reference(self, node):
        # type: (nodes.Element) -> None
        raise nodes.SkipNode

    def visit_footnotemark(self, node):
        # type: (footnotemark) -> None
        self.body.append('\\sphinxfootnotemark[')

    def depart_footnotemark(self, node):
        # type: (footnotemark) -> None
        self.body.append(']')

    def visit_footnotetext(self, node):
        # type: (footnotetext) -> None
        label = cast(nodes.label, node[0])
        self.body.append('%%\n\\begin{footnotetext}[%s]'
                         '\\sphinxAtStartFootnote\n' % label.astext())

    def depart_footnotetext(self, node):
        # type: (footnotetext) -> None
        # the \ignorespaces in particular for after table header use
        self.body.append('%\n\\end{footnotetext}\\ignorespaces ')

    def visit_captioned_literal_block(self, node):
        # type: (captioned_literal_block) -> None
        pass

    def depart_captioned_literal_block(self, node):
        # type: (captioned_literal_block) -> None
        pass

    def visit_literal_block(self, node):
        # type: (nodes.Element) -> None
        if node.rawsource != node.astext():
            # most probably a parsed-literal block -- don't highlight
            self.in_parsed_literal += 1
            self.body.append('\\begin{sphinxalltt}\n')
        else:
            labels = self.hypertarget_to(node)
            if isinstance(node.parent, captioned_literal_block):
                labels += self.hypertarget_to(node.parent)
            if labels and not self.in_footnote:
                self.body.append('\n\\def\\sphinxLiteralBlockLabel{' + labels + '}')

            lang = node.get('language', 'default')
            linenos = node.get('linenos', False)
            highlight_args = node.get('highlight_args', {})
            highlight_args['force'] = node.get('force_highlighting', False)
            if lang is self.builder.config.highlight_language:
                # only pass highlighter options for original language
                opts = self.builder.config.highlight_options
            else:
                opts = {}

            hlcode = self.highlighter.highlight_block(
                node.rawsource, lang, opts=opts, linenos=linenos,
                location=(self.curfilestack[-1], node.line), **highlight_args
            )
            # workaround for Unicode issue
            hlcode = hlcode.replace('€', '@texteuro[]')
            if self.in_footnote:
                self.body.append('\n\\sphinxSetupCodeBlockInFootnote')
                hlcode = hlcode.replace('\\begin{Verbatim}',
                                        '\\begin{sphinxVerbatim}')
            # if in table raise verbatim flag to avoid "tabulary" environment
            # and opt for sphinxVerbatimintable to handle caption & long lines
            elif self.table:
                self.table.has_problematic = True
                self.table.has_verbatim = True
                hlcode = hlcode.replace('\\begin{Verbatim}',
                                        '\\begin{sphinxVerbatimintable}')
            else:
                hlcode = hlcode.replace('\\begin{Verbatim}',
                                        '\\begin{sphinxVerbatim}')
            # get consistent trailer
            hlcode = hlcode.rstrip()[:-14]  # strip \end{Verbatim}
            if self.table and not self.in_footnote:
                hlcode += '\\end{sphinxVerbatimintable}'
            else:
                hlcode += '\\end{sphinxVerbatim}'

            hllines = str(highlight_args.get('hl_lines', []))[1:-1]
            if hllines:
                self.body.append('\n\\fvset{hllines={, %s,}}%%' % hllines)
            self.body.append('\n' + hlcode + '\n')
            if hllines:
                self.body.append('\\sphinxresetverbatimhllines\n')
            raise nodes.SkipNode

    def depart_literal_block(self, node):
        # type: (nodes.Element) -> None
        self.body.append('\n\\end{sphinxalltt}\n')
        self.in_parsed_literal -= 1
    visit_doctest_block = visit_literal_block
    depart_doctest_block = depart_literal_block

    def visit_line(self, node):
        # type: (nodes.Element) -> None
        self.body.append('\\item[] ')

    def depart_line(self, node):
        # type: (nodes.Element) -> None
        self.body.append('\n')

    def visit_line_block(self, node):
        # type: (nodes.Element) -> None
        if isinstance(node.parent, nodes.line_block):
            self.body.append('\\item[]\n'
                             '\\begin{DUlineblock}{\\DUlineblockindent}\n')
        else:
            self.body.append('\n\\begin{DUlineblock}{0em}\n')
        if self.table:
            self.table.has_problematic = True

    def depart_line_block(self, node):
        # type: (nodes.Element) -> None
        self.body.append('\\end{DUlineblock}\n')

    def visit_block_quote(self, node):
        # type: (nodes.Element) -> None
        # If the block quote contains a single object and that object
        # is a list, then generate a list not a block quote.
        # This lets us indent lists.
        done = 0
        if len(node.children) == 1:
            child = node.children[0]
            if isinstance(child, nodes.bullet_list) or \
                    isinstance(child, nodes.enumerated_list):
                done = 1
        if not done:
            self.body.append('\\begin{quote}\n')
            if self.table:
                self.table.has_problematic = True

    def depart_block_quote(self, node):
        # type: (nodes.Element) -> None
        done = 0
        if len(node.children) == 1:
            child = node.children[0]
            if isinstance(child, nodes.bullet_list) or \
                    isinstance(child, nodes.enumerated_list):
                done = 1
        if not done:
            self.body.append('\\end{quote}\n')

    # option node handling copied from docutils' latex writer

    def visit_option(self, node):
        # type: (nodes.Element) -> None
        if self.context[-1]:
            # this is not the first option
            self.body.append(', ')

    def depart_option(self, node):
        # type: (nodes.Element) -> None
        # flag that the first option is done.
        self.context[-1] += 1

    def visit_option_argument(self, node):
        # type: (nodes.Element) -> None
        """The delimiter betweeen an option and its argument."""
        self.body.append(node.get('delimiter', ' '))

    def depart_option_argument(self, node):
        # type: (nodes.Element) -> None
        pass

    def visit_option_group(self, node):
        # type: (nodes.Element) -> None
        self.body.append('\\item [')
        # flag for first option
        self.context.append(0)

    def depart_option_group(self, node):
        # type: (nodes.Element) -> None
        self.context.pop()  # the flag
        self.body.append('] ')

    def visit_option_list(self, node):
        # type: (nodes.Element) -> None
        self.body.append('\\begin{optionlist}{3cm}\n')
        if self.table:
            self.table.has_problematic = True

    def depart_option_list(self, node):
        # type: (nodes.Element) -> None
        self.body.append('\\end{optionlist}\n')

    def visit_option_list_item(self, node):
        # type: (nodes.Element) -> None
        pass

    def depart_option_list_item(self, node):
        # type: (nodes.Element) -> None
        pass

    def visit_option_string(self, node):
        # type: (nodes.Element) -> None
        ostring = node.astext()
        self.no_contractions += 1
        self.body.append(self.encode(ostring))
        self.no_contractions -= 1
        raise nodes.SkipNode

    def visit_description(self, node):
        # type: (nodes.Element) -> None
        self.body.append(' ')

    def depart_description(self, node):
        # type: (nodes.Element) -> None
        pass

    def visit_superscript(self, node):
        # type: (nodes.Element) -> None
        self.body.append('$^{\\text{')

    def depart_superscript(self, node):
        # type: (nodes.Element) -> None
        self.body.append('}}$')

    def visit_subscript(self, node):
        # type: (nodes.Element) -> None
        self.body.append('$_{\\text{')

    def depart_subscript(self, node):
        # type: (nodes.Element) -> None
        self.body.append('}}$')

    def visit_inline(self, node):
        # type: (nodes.Element) -> None
        classes = node.get('classes', [])
        if classes in [['menuselection']]:
            self.body.append(r'\sphinxmenuselection{')
            self.context.append('}')
        elif classes in [['guilabel']]:
            self.body.append(r'\sphinxguilabel{')
            self.context.append('}')
        elif classes in [['accelerator']]:
            self.body.append(r'\sphinxaccelerator{')
            self.context.append('}')
        elif classes and not self.in_title:
            self.body.append(r'\DUrole{%s}{' % ','.join(classes))
            self.context.append('}')
        else:
            self.context.append('')

    def depart_inline(self, node):
        # type: (nodes.Element) -> None
        self.body.append(self.context.pop())

    def visit_generated(self, node):
        # type: (nodes.Element) -> None
        pass

    def depart_generated(self, node):
        # type: (nodes.Element) -> None
        pass

    def visit_compound(self, node):
        # type: (nodes.Element) -> None
        pass

    def depart_compound(self, node):
        # type: (nodes.Element) -> None
        pass

    def visit_container(self, node):
        # type: (nodes.Element) -> None
        pass

    def depart_container(self, node):
        # type: (nodes.Element) -> None
        pass

    def visit_decoration(self, node):
        # type: (nodes.Element) -> None
        pass

    def depart_decoration(self, node):
        # type: (nodes.Element) -> None
        pass

    # docutils-generated elements that we don't support

    def visit_header(self, node):
        # type: (nodes.Element) -> None
        raise nodes.SkipNode

    def visit_footer(self, node):
        # type: (nodes.Element) -> None
        raise nodes.SkipNode

    def visit_docinfo(self, node):
        # type: (nodes.Element) -> None
        raise nodes.SkipNode

    # text handling

    def encode(self, text):
        # type: (str) -> str
        text = str(text).translate(tex_escape_map)
        if self.literal_whitespace:
            # Insert a blank before the newline, to avoid
            # ! LaTeX Error: There's no line here to end.
            text = text.replace('\n', '~\\\\\n').replace(' ', '~')
        if self.no_contractions:
            text = text.replace('--', '-{-}')
            text = text.replace("''", "'{'}")
        return text

    def encode_uri(self, text):
        # type: (str) -> str
        # in \href, the tilde is allowed and must be represented literally
        return self.encode(text).replace('\\textasciitilde{}', '~')

    def visit_Text(self, node):
        # type: (nodes.Text) -> None
        text = self.encode(node.astext())
        self.body.append(text)

    def depart_Text(self, node):
        # type: (nodes.Text) -> None
        pass

    def visit_comment(self, node):
        # type: (nodes.Element) -> None
        raise nodes.SkipNode

    def visit_meta(self, node):
        # type: (nodes.Element) -> None
        # only valid for HTML
        raise nodes.SkipNode

    def visit_system_message(self, node):
        # type: (nodes.Element) -> None
        pass

    def depart_system_message(self, node):
        # type: (nodes.Element) -> None
        self.body.append('\n')

    def visit_math(self, node):
        # type: (nodes.Element) -> None
        if self.in_title:
            self.body.append(r'\protect\(%s\protect\)' % node.astext())
        else:
            self.body.append(r'\(%s\)' % node.astext())
        raise nodes.SkipNode

    def visit_math_block(self, node):
        # type: (nodes.Element) -> None
        if node.get('label'):
            label = "equation:%s:%s" % (node['docname'], node['label'])
        else:
            label = None

        if node.get('nowrap'):
            if label:
                self.body.append(r'\label{%s}' % label)
            self.body.append(node.astext())
        else:
            from sphinx.util.math import wrap_displaymath
            self.body.append(wrap_displaymath(node.astext(), label,
                                              self.builder.config.math_number_all))
        raise nodes.SkipNode

    def visit_math_reference(self, node):
        # type: (math_reference) -> None
        label = "equation:%s:%s" % (node['docname'], node['target'])
        eqref_format = self.builder.config.math_eqref_format
        if eqref_format:
            try:
                ref = r'\ref{%s}' % label
                self.body.append(eqref_format.format(number=ref))
            except KeyError as exc:
                logger.warning(__('Invalid math_eqref_format: %r'), exc,
                               location=node)
                self.body.append(r'\eqref{%s}' % label)
        else:
            self.body.append(r'\eqref{%s}' % label)

    def depart_math_reference(self, node):
        # type: (math_reference) -> None
        pass

    def unknown_visit(self, node):
        # type: (nodes.Node) -> None
        raise NotImplementedError('Unknown node: ' + node.__class__.__name__)

    # --------- METHODS FOR COMPATIBILITY --------------------------------------

    def collect_footnotes(self, node):
        # type: (nodes.Element) -> Dict[str, List[Union[collected_footnote, bool]]]
        def footnotes_under(n):
            # type: (nodes.Element) -> Iterator[nodes.footnote]
            if isinstance(n, nodes.footnote):
                yield n
            else:
                for c in n.children:
                    if isinstance(c, addnodes.start_of_file):
                        continue
                    elif isinstance(c, nodes.Element):
                        yield from footnotes_under(c)

        warnings.warn('LaTeXWriter.collected_footnote() is deprecated.',
                      RemovedInSphinx40Warning, stacklevel=2)

        fnotes = {}  # type: Dict[str, List[Union[collected_footnote, bool]]]
        for fn in footnotes_under(node):
            label = cast(nodes.label, fn[0])
            num = label.astext().strip()
            newnode = collected_footnote('', *fn.children, number=num)
            fnotes[num] = [newnode, False]
        return fnotes

    @property
    def footnotestack(self):
        # type: () -> List[Dict[str, List[Union[collected_footnote, bool]]]]
        warnings.warn('LaTeXWriter.footnotestack is deprecated.',
                      RemovedInSphinx30Warning, stacklevel=2)
        return []

    @property
    def bibitems(self):
        # type: () -> List[List[str]]
        warnings.warn('LaTeXTranslator.bibitems() is deprecated.',
                      RemovedInSphinx30Warning, stacklevel=2)
        return []

    @property
    def in_container_literal_block(self):
        # type: () -> int
        warnings.warn('LaTeXTranslator.in_container_literal_block is deprecated.',
                      RemovedInSphinx30Warning, stacklevel=2)
        return 0

    @property
    def next_section_ids(self):
        # type: () -> Set[str]
        warnings.warn('LaTeXTranslator.next_section_ids is deprecated.',
                      RemovedInSphinx30Warning, stacklevel=2)
        return set()

    @property
    def next_hyperlink_ids(self):
        # type: () -> Dict
        warnings.warn('LaTeXTranslator.next_hyperlink_ids is deprecated.',
                      RemovedInSphinx30Warning, stacklevel=2)
        return {}

    def push_hyperlink_ids(self, figtype, ids):
        # type: (str, Set[str]) -> None
        warnings.warn('LaTeXTranslator.push_hyperlink_ids() is deprecated.',
                      RemovedInSphinx30Warning, stacklevel=2)
        pass

    def pop_hyperlink_ids(self, figtype):
        # type: (str) -> Set[str]
        warnings.warn('LaTeXTranslator.pop_hyperlink_ids() is deprecated.',
                      RemovedInSphinx30Warning, stacklevel=2)
        return set()

    @property
    def hlsettingstack(self):
        # type: () -> List[List[Union[str, int]]]
        warnings.warn('LaTeXTranslator.hlsettingstack is deprecated.',
                      RemovedInSphinx30Warning, stacklevel=2)
        return [[self.builder.config.highlight_language, sys.maxsize]]

    def check_latex_elements(self):
        # type: () -> None
        warnings.warn('check_latex_elements() is deprecated.',
                      RemovedInSphinx30Warning, stacklevel=2)

        for key in self.builder.config.latex_elements:
            if key not in self.elements:
                msg = __("Unknown configure key: latex_elements[%r] is ignored.")
                logger.warning(msg % key)

    def babel_defmacro(self, name, definition):
        # type: (str, str) -> str
        warnings.warn('babel_defmacro() is deprecated.',
                      RemovedInSphinx40Warning)

        if self.elements['babel']:
            prefix = '\\addto\\extras%s{' % self.babel.get_language()
            suffix = '}'
        else:  # babel is disabled (mainly for Japanese environment)
            prefix = ''
            suffix = ''

        return ('%s\\def%s{%s}%s\n' % (prefix, name, definition, suffix))

    def _make_visit_admonition(name):  # type: ignore
        # type: (str) -> Callable[[LaTeXTranslator, nodes.Element], None]
        warnings.warn('LaTeXTranslator._make_visit_admonition() is deprecated.',
                      RemovedInSphinx30Warning)

        def visit_admonition(self, node):
            # type: (nodes.Element) -> None
            self.body.append('\n\\begin{sphinxadmonition}{%s}{%s:}' %
                             (name, admonitionlabels[name]))
        return visit_admonition

    def generate_numfig_format(self, builder):
        # type: (LaTeXBuilder) -> str
        warnings.warn('generate_numfig_format() is deprecated.',
                      RemovedInSphinx40Warning)
        ret = []  # type: List[str]
        figure = self.builder.config.numfig_format['figure'].split('%s', 1)
        if len(figure) == 1:
            ret.append('\\def\\fnum@figure{%s}\n' %
                       str(figure[0]).strip().translate(tex_escape_map))
        else:
            definition = escape_abbr(str(figure[0]).translate(tex_escape_map))
            ret.append(self.babel_renewcommand('\\figurename', definition))
            ret.append('\\makeatletter\n')
            ret.append('\\def\\fnum@figure{\\figurename\\thefigure{}%s}\n' %
                       str(figure[1]).translate(tex_escape_map))
            ret.append('\\makeatother\n')

        table = self.builder.config.numfig_format['table'].split('%s', 1)
        if len(table) == 1:
            ret.append('\\def\\fnum@table{%s}\n' %
                       str(table[0]).strip().translate(tex_escape_map))
        else:
            definition = escape_abbr(str(table[0]).translate(tex_escape_map))
            ret.append(self.babel_renewcommand('\\tablename', definition))
            ret.append('\\makeatletter\n')
            ret.append('\\def\\fnum@table{\\tablename\\thetable{}%s}\n' %
                       str(table[1]).translate(tex_escape_map))
            ret.append('\\makeatother\n')

        codeblock = self.builder.config.numfig_format['code-block'].split('%s', 1)
        if len(codeblock) == 1:
            pass  # FIXME
        else:
            definition = str(codeblock[0]).strip().translate(tex_escape_map)
            ret.append(self.babel_renewcommand('\\literalblockname', definition))
            if codeblock[1]:
                pass  # FIXME

        return ''.join(ret)


# Import old modules here for compatibility
from sphinx.builders.latex.transforms import URI_SCHEMES, ShowUrlsTransform  # NOQA
from sphinx.builders.latex.util import ExtBabel  # NOQA


deprecated_alias('sphinx.writers.latex',
                 {
                     'ShowUrlsTransform': ShowUrlsTransform,
                     'URI_SCHEMES': URI_SCHEMES,
                 },
                 RemovedInSphinx30Warning)
deprecated_alias('sphinx.writers.latex',
                 {
                     'ExtBabel': ExtBabel,
                 },
                 RemovedInSphinx40Warning)

# FIXME: Workaround to avoid circular import
# refs: https://github.com/sphinx-doc/sphinx/issues/5433
from sphinx.builders.latex.nodes import HYPERLINK_SUPPORT_NODES, captioned_literal_block, footnotetext  # NOQA<|MERGE_RESOLUTION|>--- conflicted
+++ resolved
@@ -28,14 +28,9 @@
 from sphinx.domains.std import StandardDomain
 from sphinx.errors import SphinxError
 from sphinx.locale import admonitionlabels, _, __
-from sphinx.util import split_into, logging
-<<<<<<< HEAD
+                from sphinx.util import split_into, logging
 from sphinx.util.docutils import SphinxTranslator
-from sphinx.util.nodes import clean_astext
-=======
-from sphinx.util.i18n import format_date
 from sphinx.util.nodes import clean_astext, get_prev_node
->>>>>>> 836d65f0
 from sphinx.util.template import LaTeXRenderer
 from sphinx.util.texescape import tex_escape_map, tex_replace_map
 
