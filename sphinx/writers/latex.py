"""
    sphinx.writers.latex
    ~~~~~~~~~~~~~~~~~~~~

    Custom docutils writer for LaTeX.

    Much of this code is adapted from Dave Kuhlman's "docpy" writer from his
    docutils sandbox.

    :copyright: Copyright 2007-2020 by the Sphinx team, see AUTHORS.
    :license: BSD, see LICENSE for details.
"""

import re
import warnings
from collections import defaultdict
from os import path
from typing import Any, Dict, Iterable, Iterator, List, Tuple, Set, Union
from typing import cast

from docutils import nodes, writers
from docutils.nodes import Element, Node, Text

from sphinx import addnodes
from sphinx import highlighting
from sphinx.deprecation import RemovedInSphinx40Warning, deprecated_alias
from sphinx.domains import IndexEntry
from sphinx.domains.std import StandardDomain
from sphinx.errors import SphinxError
from sphinx.locale import admonitionlabels, _, __
from sphinx.util import split_into, logging, texescape
from sphinx.util.docutils import SphinxTranslator
from sphinx.util.nodes import clean_astext, get_prev_node
from sphinx.util.template import LaTeXRenderer
from sphinx.util.texescape import tex_replace_map

try:
    from docutils.utils.roman import toRoman
except ImportError:
    # In Debain/Ubuntu, roman package is provided as roman, not as docutils.utils.roman
    from roman import toRoman  # type: ignore

if False:
    # For type annotation
    from sphinx.builders.latex import LaTeXBuilder


logger = logging.getLogger(__name__)

SHORTHANDOFF = r'''
\ifdefined\shorthandoff
  \ifnum\catcode`\=\string=\active\shorthandoff{=}\fi
  \ifnum\catcode`\"=\active\shorthandoff{"}\fi
\fi
'''

MAX_CITATION_LABEL_LENGTH = 8
LATEXSECTIONNAMES = ["part", "chapter", "section", "subsection",
                     "subsubsection", "paragraph", "subparagraph"]
ENUMERATE_LIST_STYLE = defaultdict(lambda: r'\arabic',
                                   {
                                       'arabic': r'\arabic',
                                       'loweralpha': r'\alph',
                                       'upperalpha': r'\Alph',
                                       'lowerroman': r'\roman',
                                       'upperroman': r'\Roman',
                                   })

EXTRA_RE = re.compile(r'^(.*\S)\s+\(([^()]*)\)\s*$')


class collected_footnote(nodes.footnote):
    """Footnotes that are collected are assigned this class."""


class UnsupportedError(SphinxError):
    category = 'Markup is unsupported in LaTeX'


class LaTeXWriter(writers.Writer):

    supported = ('sphinxlatex',)

    settings_spec = ('LaTeX writer options', '', (
        ('Document name', ['--docname'], {'default': ''}),
        ('Document class', ['--docclass'], {'default': 'manual'}),
        ('Author', ['--author'], {'default': ''}),
    ))
    settings_defaults = {}  # type: Dict

    output = None

    def __init__(self, builder: "LaTeXBuilder") -> None:
        super().__init__()
        self.builder = builder

    def translate(self) -> None:
        visitor = self.builder.create_translator(self.document, self.builder)
        self.document.walkabout(visitor)
        self.output = cast(LaTeXTranslator, visitor).astext()


# Helper classes

class Table:
    """A table data"""

    def __init__(self, node: Element) -> None:
        self.header = []                        # type: List[str]
        self.body = []                          # type: List[str]
        self.align = node.get('align')
        self.colcount = 0
        self.colspec = None                     # type: str
        self.colwidths = []                     # type: List[int]
        self.has_problematic = False
        self.has_oldproblematic = False
        self.has_verbatim = False
        self.caption = None                     # type: List[str]
        self.stubs = []                         # type: List[int]

        # current position
        self.col = 0
        self.row = 0

        # for internal use
        self.classes = node.get('classes', [])  # type: List[str]
        self.cells = defaultdict(int)           # type: Dict[Tuple[int, int], int]
                                                # it maps table location to cell_id
                                                # (cell = rectangular area)
        self.cell_id = 0                        # last assigned cell_id

    def is_longtable(self) -> bool:
        """True if and only if table uses longtable environment."""
        return self.row > 30 or 'longtable' in self.classes

    def get_table_type(self) -> str:
        """Returns the LaTeX environment name for the table.

        The class currently supports:

        * longtable
        * tabular
        * tabulary
        """
        if self.is_longtable():
            return 'longtable'
        elif self.has_verbatim:
            return 'tabular'
        elif self.colspec:
            return 'tabulary'
        elif self.has_problematic or (self.colwidths and 'colwidths-given' in self.classes):
            return 'tabular'
        else:
            return 'tabulary'

    def get_colspec(self) -> str:
        """Returns a column spec of table.

        This is what LaTeX calls the 'preamble argument' of the used table environment.

        .. note:: the ``\\X`` and ``T`` column type specifiers are defined in ``sphinx.sty``.
        """
        if self.colspec:
            return self.colspec
        elif self.colwidths and 'colwidths-given' in self.classes:
            total = sum(self.colwidths)
            colspecs = ['\\X{%d}{%d}' % (width, total) for width in self.colwidths]
            return '{|%s|}\n' % '|'.join(colspecs)
        elif self.has_problematic:
            return '{|*{%d}{\\X{1}{%d}|}}\n' % (self.colcount, self.colcount)
        elif self.get_table_type() == 'tabulary':
            # sphinx.sty sets T to be J by default.
            return '{|' + ('T|' * self.colcount) + '}\n'
        elif self.has_oldproblematic:
            return '{|*{%d}{\\X{1}{%d}|}}\n' % (self.colcount, self.colcount)
        else:
            return '{|' + ('l|' * self.colcount) + '}\n'

    def add_cell(self, height: int, width: int) -> None:
        """Adds a new cell to a table.

        It will be located at current position: (``self.row``, ``self.col``).
        """
        self.cell_id += 1
        for col in range(width):
            for row in range(height):
                assert self.cells[(self.row + row, self.col + col)] == 0
                self.cells[(self.row + row, self.col + col)] = self.cell_id

    def cell(self, row: int = None, col: int = None) -> "TableCell":
        """Returns a cell object (i.e. rectangular area) containing given position.

        If no option arguments: ``row`` or ``col`` are given, the current position;
        ``self.row`` and ``self.col`` are used to get a cell object by default.
        """
        try:
            if row is None:
                row = self.row
            if col is None:
                col = self.col
            return TableCell(self, row, col)
        except IndexError:
            return None


class TableCell:
    """A cell data of tables."""

    def __init__(self, table: Table, row: int, col: int) -> None:
        if table.cells[(row, col)] == 0:
            raise IndexError

        self.table = table
        self.cell_id = table.cells[(row, col)]
        self.row = row
        self.col = col

        # adjust position for multirow/multicol cell
        while table.cells[(self.row - 1, self.col)] == self.cell_id:
            self.row -= 1
        while table.cells[(self.row, self.col - 1)] == self.cell_id:
            self.col -= 1

    @property
    def width(self) -> int:
        """Returns the cell width."""
        width = 0
        while self.table.cells[(self.row, self.col + width)] == self.cell_id:
            width += 1
        return width

    @property
    def height(self) -> int:
        """Returns the cell height."""
        height = 0
        while self.table.cells[(self.row + height, self.col)] == self.cell_id:
            height += 1
        return height


def escape_abbr(text: str) -> str:
    """Adjust spacing after abbreviations."""
    return re.sub(r'\.(?=\s|$)', r'.\@', text)


def rstdim_to_latexdim(width_str: str, scale: int = 100) -> str:
    """Convert `width_str` with rst length to LaTeX length."""
    match = re.match(r'^(\d*\.?\d*)\s*(\S*)$', width_str)
    if not match:
        raise ValueError
    res = width_str
    amount, unit = match.groups()[:2]
    if scale == 100:
        float(amount)  # validate amount is float
        if unit in ('', "px"):
            res = "%s\\sphinxpxdimen" % amount
        elif unit == 'pt':
            res = '%sbp' % amount  # convert to 'bp'
        elif unit == "%":
            res = "%.3f\\linewidth" % (float(amount) / 100.0)
    else:
        amount_float = float(amount) * scale / 100.0
        if unit in ('', "px"):
            res = "%.5f\\sphinxpxdimen" % amount_float
        elif unit == 'pt':
            res = '%.5fbp' % amount_float
        elif unit == "%":
            res = "%.5f\\linewidth" % (amount_float / 100.0)
        else:
            res = "%.5f%s" % (amount_float, unit)
    return res


class LaTeXTranslator(SphinxTranslator):
    builder = None  # type: LaTeXBuilder

    secnumdepth = 2  # legacy sphinxhowto.cls uses this, whereas article.cls
    # default is originally 3. For book/report, 2 is already LaTeX default.
    ignore_missing_images = False

    # sphinx specific document classes
    docclasses = ('howto', 'manual')

    def __init__(self, document: nodes.document, builder: "LaTeXBuilder") -> None:
        super().__init__(document, builder)
        self.body = []  # type: List[str]

        # flags
        self.in_title = 0
        self.in_production_list = 0
        self.in_footnote = 0
        self.in_caption = 0
        self.in_term = 0
        self.needs_linetrimming = 0
        self.in_minipage = 0
        self.no_latex_floats = 0
        self.first_document = 1
        self.this_is_the_title = 1
        self.literal_whitespace = 0
        self.in_parsed_literal = 0
        self.compact_list = 0
        self.first_param = 0

        sphinxpkgoptions = []

        # sort out some elements
        self.elements = self.builder.context.copy()

        # but some have other interface in config file
        self.elements['wrapperclass'] = self.format_docclass(document.get('docclass'))

        # we assume LaTeX class provides \chapter command except in case
        # of non-Japanese 'howto' case
        self.sectionnames = LATEXSECTIONNAMES[:]
        if document.get('docclass') == 'howto':
            docclass = self.config.latex_docclass.get('howto', 'article')
            if docclass[0] == 'j':  # Japanese class...
                pass
            else:
                self.sectionnames.remove('chapter')
        else:
            docclass = self.config.latex_docclass.get('manual', 'report')
        self.elements['docclass'] = docclass

        # determine top section level
        self.top_sectionlevel = 1
        if self.config.latex_toplevel_sectioning:
            try:
                self.top_sectionlevel = \
                    self.sectionnames.index(self.config.latex_toplevel_sectioning)
            except ValueError:
                logger.warning(__('unknown %r toplevel_sectioning for class %r') %
                               (self.config.latex_toplevel_sectioning, docclass))

        if self.config.numfig:
            self.numfig_secnum_depth = self.config.numfig_secnum_depth
            if self.numfig_secnum_depth > 0:  # default is 1
                # numfig_secnum_depth as passed to sphinx.sty indices same names as in
                # LATEXSECTIONNAMES but with -1 for part, 0 for chapter, 1 for section...
                if len(self.sectionnames) < len(LATEXSECTIONNAMES) and \
                   self.top_sectionlevel > 0:
                    self.numfig_secnum_depth += self.top_sectionlevel
                else:
                    self.numfig_secnum_depth += self.top_sectionlevel - 1
                # this (minus one) will serve as minimum to LaTeX's secnumdepth
                self.numfig_secnum_depth = min(self.numfig_secnum_depth,
                                               len(LATEXSECTIONNAMES) - 1)
                # if passed key value is < 1 LaTeX will act as if 0; see sphinx.sty
                sphinxpkgoptions.append('numfigreset=%s' % self.numfig_secnum_depth)
            else:
                sphinxpkgoptions.append('nonumfigreset')

        if self.config.numfig and self.config.math_numfig:
            sphinxpkgoptions.append('mathnumfig')

        if (self.config.language not in {None, 'en', 'ja'} and
                'fncychap' not in self.config.latex_elements):
            # use Sonny style if any language specified (except English)
            self.elements['fncychap'] = ('\\usepackage[Sonny]{fncychap}\n'
                                         '\\ChNameVar{\\Large\\normalfont'
                                         '\\sffamily}\n\\ChTitleVar{\\Large'
                                         '\\normalfont\\sffamily}')

        self.babel = self.builder.babel
        if self.config.language and not self.babel.is_supported_language():
            # emit warning if specified language is invalid
            # (only emitting, nothing changed to processing)
            logger.warning(__('no Babel option known for language %r'),
                           self.config.language)

        # set up multilingual module...
        if self.elements['latex_engine'] == 'pdflatex':
            if not self.babel.uses_cyrillic():
                if 'X2' in self.elements['fontenc']:
                    self.elements['substitutefont'] = '\\usepackage{substitutefont}'
                    self.elements['textcyrillic'] = ('\\usepackage[Xtwo]'
                                                     '{sphinxcyrillic}')
                elif 'T2A' in self.elements['fontenc']:
                    self.elements['substitutefont'] = '\\usepackage{substitutefont}'
                    self.elements['textcyrillic'] = ('\\usepackage[TtwoA]'
                                                     '{sphinxcyrillic}')
            if 'LGR' in self.elements['fontenc']:
                self.elements['substitutefont'] = '\\usepackage{substitutefont}'
            else:
                self.elements['textgreek'] = ''
        # 'babel' key is public and user setting must be obeyed
        if self.elements['babel']:
            self.elements['classoptions'] += ',' + self.babel.get_language()
            # this branch is not taken for xelatex/lualatex if default settings
            self.elements['multilingual'] = self.elements['babel']
            if self.config.language:
                self.elements['shorthandoff'] = SHORTHANDOFF

                # Times fonts don't work with Cyrillic languages
                if self.babel.uses_cyrillic() and 'fontpkg' not in self.config.latex_elements:
                    self.elements['fontpkg'] = ''
        elif self.elements['polyglossia']:
            self.elements['classoptions'] += ',' + self.babel.get_language()
            options = self.babel.get_mainlanguage_options()
            if options:
                mainlanguage = r'\setmainlanguage[%s]{%s}' % (options,
                                                              self.babel.get_language())
            else:
                mainlanguage = r'\setmainlanguage{%s}' % self.babel.get_language()

            self.elements['multilingual'] = '%s\n%s' % (self.elements['polyglossia'],
                                                        mainlanguage)

        minsecnumdepth = self.secnumdepth  # 2 from legacy sphinx manual/howto
        if self.document.get('tocdepth'):
            # reduce tocdepth if `part` or `chapter` is used for top_sectionlevel
            #   tocdepth = -1: show only parts
            #   tocdepth =  0: show parts and chapters
            #   tocdepth =  1: show parts, chapters and sections
            #   tocdepth =  2: show parts, chapters, sections and subsections
            #   ...
            tocdepth = self.document.get('tocdepth', 999) + self.top_sectionlevel - 2
            if len(self.sectionnames) < len(LATEXSECTIONNAMES) and \
               self.top_sectionlevel > 0:
                tocdepth += 1  # because top_sectionlevel is shifted by -1
            if tocdepth > len(LATEXSECTIONNAMES) - 2:  # default is 5 <-> subparagraph
                logger.warning(__('too large :maxdepth:, ignored.'))
                tocdepth = len(LATEXSECTIONNAMES) - 2

            self.elements['tocdepth'] = '\\setcounter{tocdepth}{%d}' % tocdepth
            minsecnumdepth = max(minsecnumdepth, tocdepth)

        if self.config.numfig and (self.config.numfig_secnum_depth > 0):
            minsecnumdepth = max(minsecnumdepth, self.numfig_secnum_depth - 1)

        if minsecnumdepth > self.secnumdepth:
            self.elements['secnumdepth'] = '\\setcounter{secnumdepth}{%d}' %\
                                           minsecnumdepth

        contentsname = document.get('contentsname')
        if contentsname:
            self.elements['contentsname'] = self.babel_renewcommand('\\contentsname',
                                                                    contentsname)

        if self.elements['maxlistdepth']:
            sphinxpkgoptions.append('maxlistdepth=%s' % self.elements['maxlistdepth'])
        if sphinxpkgoptions:
            self.elements['sphinxpkgoptions'] = '[,%s]' % ','.join(sphinxpkgoptions)
        if self.elements['sphinxsetup']:
            self.elements['sphinxsetup'] = ('\\sphinxsetup{%s}' %
                                            self.elements['sphinxsetup'])
        if self.elements['extraclassoptions']:
            self.elements['classoptions'] += ',' + \
                                             self.elements['extraclassoptions']

        self.highlighter = highlighting.PygmentsBridge('latex', self.config.pygments_style,
                                                       latex_engine=self.config.latex_engine)
        self.context = []                   # type: List[Any]
        self.descstack = []                 # type: List[str]
        self.tables = []                    # type: List[Table]
        self.next_table_colspec = None      # type: str
        self.bodystack = []                 # type: List[List[str]]
        self.footnote_restricted = None     # type: nodes.Element
        self.pending_footnotes = []         # type: List[nodes.footnote_reference]
        self.curfilestack = []              # type: List[str]
        self.handled_abbrs = set()          # type: Set[str]

    def pushbody(self, newbody: List[str]) -> None:
        self.bodystack.append(self.body)
        self.body = newbody

    def popbody(self) -> List[str]:
        body = self.body
        self.body = self.bodystack.pop()
        return body

    def format_docclass(self, docclass: str) -> str:
        """ prepends prefix to sphinx document classes
        """
        if docclass in self.docclasses:
            docclass = 'sphinx' + docclass
        return docclass

    def astext(self) -> str:
        self.elements.update({
            'body': ''.join(self.body),
            'indices': self.generate_indices()
        })
        return self.render('latex.tex_t', self.elements)

    def hypertarget(self, id: str, withdoc: bool = True, anchor: bool = True) -> str:
        if withdoc:
            id = self.curfilestack[-1] + ':' + id
        return ('\\phantomsection' if anchor else '') + \
            '\\label{%s}' % self.idescape(id)

    def hypertarget_to(self, node: Element, anchor: bool = False) -> str:
        labels = ''.join(self.hypertarget(node_id, anchor=False) for node_id in node['ids'])
        if anchor:
            return r'\phantomsection' + labels
        else:
            return labels

    def hyperlink(self, id: str) -> str:
        return '{\\hyperref[%s]{' % self.idescape(id)

    def hyperpageref(self, id: str) -> str:
        return '\\autopageref*{%s}' % self.idescape(id)

    def escape(self, s: str) -> str:
        return texescape.escape(s, self.config.latex_engine)

    def idescape(self, id: str) -> str:
        return '\\detokenize{%s}' % str(id).translate(tex_replace_map).\
            encode('ascii', 'backslashreplace').decode('ascii').\
            replace('\\', '_')

    def babel_renewcommand(self, command: str, definition: str) -> str:
        if self.elements['multilingual']:
            prefix = '\\addto\\captions%s{' % self.babel.get_language()
            suffix = '}'
        else:  # babel is disabled (mainly for Japanese environment)
            prefix = ''
            suffix = ''

        return ('%s\\renewcommand{%s}{%s}%s\n' % (prefix, command, definition, suffix))

    def generate_indices(self) -> str:
        def generate(content: List[Tuple[str, List[IndexEntry]]], collapsed: bool) -> None:
            ret.append('\\begin{sphinxtheindex}\n')
            ret.append('\\let\\bigletter\\sphinxstyleindexlettergroup\n')
            for i, (letter, entries) in enumerate(content):
                if i > 0:
                    ret.append('\\indexspace\n')
                ret.append('\\bigletter{%s}\n' % self.escape(letter))
                for entry in entries:
                    if not entry[3]:
                        continue
                    ret.append('\\item\\relax\\sphinxstyleindexentry{%s}' %
                               self.encode(entry[0]))
                    if entry[4]:
                        # add "extra" info
                        ret.append('\\sphinxstyleindexextra{%s}' % self.encode(entry[4]))
                    ret.append('\\sphinxstyleindexpageref{%s:%s}\n' %
                               (entry[2], self.idescape(entry[3])))
            ret.append('\\end{sphinxtheindex}\n')

        ret = []
        # latex_domain_indices can be False/True or a list of index names
        indices_config = self.builder.config.latex_domain_indices
        if indices_config:
            for domain in self.builder.env.domains.values():
                for indexcls in domain.indices:
                    indexname = '%s-%s' % (domain.name, indexcls.name)
                    if isinstance(indices_config, list):
                        if indexname not in indices_config:
                            continue
                    content, collapsed = indexcls(domain).generate(
                        self.builder.docnames)
                    if not content:
                        continue
                    ret.append('\\renewcommand{\\indexname}{%s}\n' %
                               indexcls.localname)
                    generate(content, collapsed)

        return ''.join(ret)

    def render(self, template_name: str, variables: Dict) -> str:
        renderer = LaTeXRenderer(latex_engine=self.config.latex_engine)
        for template_dir in self.builder.config.templates_path:
            template = path.join(self.builder.confdir, template_dir,
                                 template_name)
            if path.exists(template):
                return renderer.render(template, variables)

        return renderer.render(template_name, variables)

    @property
    def table(self) -> Table:
        """Get current table."""
        if self.tables:
            return self.tables[-1]
        else:
            return None

    def visit_document(self, node: Element) -> None:
        self.curfilestack.append(node.get('docname', ''))
        if self.first_document == 1:
            # the first document is all the regular content ...
            self.first_document = 0
        elif self.first_document == 0:
            # ... and all others are the appendices
            self.body.append('\n\\appendix\n')
            self.first_document = -1
        if 'docname' in node:
            self.body.append(self.hypertarget(':doc'))
        # "- 1" because the level is increased before the title is visited
        self.sectionlevel = self.top_sectionlevel - 1

    def depart_document(self, node: Element) -> None:
        pass

    def visit_start_of_file(self, node: Element) -> None:
        self.curfilestack.append(node['docname'])

    def depart_start_of_file(self, node: Element) -> None:
        self.curfilestack.pop()

    def visit_section(self, node: Element) -> None:
        if not self.this_is_the_title:
            self.sectionlevel += 1
        self.body.append('\n\n')

    def depart_section(self, node: Element) -> None:
        self.sectionlevel = max(self.sectionlevel - 1,
                                self.top_sectionlevel - 1)

    def visit_problematic(self, node: Element) -> None:
        self.body.append(r'{\color{red}\bfseries{}')

    def depart_problematic(self, node: Element) -> None:
        self.body.append('}')

    def visit_topic(self, node: Element) -> None:
        self.in_minipage = 1
        self.body.append('\n\\begin{sphinxShadowBox}\n')

    def depart_topic(self, node: Element) -> None:
        self.in_minipage = 0
        self.body.append('\\end{sphinxShadowBox}\n')
    visit_sidebar = visit_topic
    depart_sidebar = depart_topic

    def visit_glossary(self, node: Element) -> None:
        pass

    def depart_glossary(self, node: Element) -> None:
        pass

    def visit_productionlist(self, node: Element) -> None:
        self.body.append('\n\n\\begin{productionlist}\n')
        self.in_production_list = 1

    def depart_productionlist(self, node: Element) -> None:
        self.body.append('\\end{productionlist}\n\n')
        self.in_production_list = 0

    def visit_production(self, node: Element) -> None:
        if node['tokenname']:
            tn = node['tokenname']
            self.body.append(self.hypertarget('grammar-token-' + tn))
            self.body.append('\\production{%s}{' % self.encode(tn))
        else:
            self.body.append('\\productioncont{')

    def depart_production(self, node: Element) -> None:
        self.body.append('}\n')

    def visit_transition(self, node: Element) -> None:
        self.body.append(self.elements['transition'])

    def depart_transition(self, node: Element) -> None:
        pass

    def visit_title(self, node: Element) -> None:
        parent = node.parent
        if isinstance(parent, addnodes.seealso):
            # the environment already handles this
            raise nodes.SkipNode
        elif isinstance(parent, nodes.section):
            if self.this_is_the_title:
                if len(node.children) != 1 and not isinstance(node.children[0],
                                                              nodes.Text):
                    logger.warning(__('document title is not a single Text node'),
                                   location=(self.curfilestack[-1], node.line))
                if not self.elements['title']:
                    # text needs to be escaped since it is inserted into
                    # the output literally
                    self.elements['title'] = self.escape(node.astext())
                self.this_is_the_title = 0
                raise nodes.SkipNode
            else:
                short = ''
                if node.traverse(nodes.image):
                    short = ('[%s]' % self.escape(' '.join(clean_astext(node).split())))

                try:
                    self.body.append(r'\%s%s{' % (self.sectionnames[self.sectionlevel], short))
                except IndexError:
                    # just use "subparagraph", it's not numbered anyway
                    self.body.append(r'\%s%s{' % (self.sectionnames[-1], short))
                self.context.append('}\n' + self.hypertarget_to(node.parent))
        elif isinstance(parent, nodes.topic):
            self.body.append(r'\sphinxstyletopictitle{')
            self.context.append('}\n')
        elif isinstance(parent, nodes.sidebar):
            self.body.append(r'\sphinxstylesidebartitle{')
            self.context.append('}\n')
        elif isinstance(parent, nodes.Admonition):
            self.body.append('{')
            self.context.append('}\n')
        elif isinstance(parent, nodes.table):
            # Redirect body output until title is finished.
            self.pushbody([])
        else:
            logger.warning(__('encountered title node not in section, topic, table, '
                              'admonition or sidebar'),
                           location=(self.curfilestack[-1], node.line or ''))
            self.body.append('\\sphinxstyleothertitle{')
            self.context.append('}\n')
        self.in_title = 1

    def depart_title(self, node: Element) -> None:
        self.in_title = 0
        if isinstance(node.parent, nodes.table):
            self.table.caption = self.popbody()
        else:
            self.body.append(self.context.pop())

    def visit_subtitle(self, node: Element) -> None:
        if isinstance(node.parent, nodes.sidebar):
            self.body.append('\\sphinxstylesidebarsubtitle{')
            self.context.append('}\n')
        else:
            self.context.append('')

    def depart_subtitle(self, node: Element) -> None:
        self.body.append(self.context.pop())

    def visit_desc(self, node: Element) -> None:
        self.body.append('\n\n\\begin{fulllineitems}\n')
        if self.table:
            self.table.has_problematic = True

    def depart_desc(self, node: Element) -> None:
        self.body.append('\n\\end{fulllineitems}\n\n')

    def _visit_signature_line(self, node: Element) -> None:
        for child in node:
            if isinstance(child, addnodes.desc_parameterlist):
                self.body.append(r'\pysiglinewithargsret{')
                break
        else:
            self.body.append(r'\pysigline{')

    def _depart_signature_line(self, node: Element) -> None:
        self.body.append('}')

    def visit_desc_signature(self, node: Element) -> None:
        if node.parent['objtype'] != 'describe' and node['ids']:
            hyper = self.hypertarget(node['ids'][0])
        else:
            hyper = ''
        self.body.append(hyper)
        if not node.get('is_multiline'):
            self._visit_signature_line(node)
        else:
            self.body.append('%\n\\pysigstartmultiline\n')

    def depart_desc_signature(self, node: Element) -> None:
        if not node.get('is_multiline'):
            self._depart_signature_line(node)
        else:
            self.body.append('%\n\\pysigstopmultiline')

    def visit_desc_signature_line(self, node: Element) -> None:
        self._visit_signature_line(node)

    def depart_desc_signature_line(self, node: Element) -> None:
        self._depart_signature_line(node)

    def visit_desc_addname(self, node: Element) -> None:
        self.body.append(r'\sphinxcode{\sphinxupquote{')
        self.literal_whitespace += 1

    def depart_desc_addname(self, node: Element) -> None:
        self.body.append('}}')
        self.literal_whitespace -= 1

    def visit_desc_type(self, node: Element) -> None:
        pass

    def depart_desc_type(self, node: Element) -> None:
        pass

    def visit_desc_returns(self, node: Element) -> None:
        self.body.append(r'{ $\rightarrow$ ')

    def depart_desc_returns(self, node: Element) -> None:
        self.body.append(r'}')

    def visit_desc_name(self, node: Element) -> None:
        self.body.append(r'\sphinxbfcode{\sphinxupquote{')
        self.literal_whitespace += 1

    def depart_desc_name(self, node: Element) -> None:
        self.body.append('}}')
        self.literal_whitespace -= 1

    def visit_desc_parameterlist(self, node: Element) -> None:
        # close name, open parameterlist
        self.body.append('}{')
        self.first_param = 1

    def depart_desc_parameterlist(self, node: Element) -> None:
        # close parameterlist, open return annotation
        self.body.append('}{')

    def visit_desc_parameter(self, node: Element) -> None:
        if not self.first_param:
            self.body.append(', ')
        else:
            self.first_param = 0
        if not node.hasattr('noemph'):
            self.body.append(r'\emph{')

    def depart_desc_parameter(self, node: Element) -> None:
        if not node.hasattr('noemph'):
            self.body.append('}')

    def visit_desc_optional(self, node: Element) -> None:
        self.body.append(r'\sphinxoptional{')

    def depart_desc_optional(self, node: Element) -> None:
        self.body.append('}')

    def visit_desc_annotation(self, node: Element) -> None:
        self.body.append(r'\sphinxbfcode{\sphinxupquote{')

    def depart_desc_annotation(self, node: Element) -> None:
        self.body.append('}}')

    def visit_desc_content(self, node: Element) -> None:
        if node.children and not isinstance(node.children[0], nodes.paragraph):
            # avoid empty desc environment which causes a formatting bug
            self.body.append('~')

    def depart_desc_content(self, node: Element) -> None:
        pass

    def visit_seealso(self, node: Element) -> None:
        self.body.append('\n\n\\sphinxstrong{%s:}\n\n' % admonitionlabels['seealso'])

    def depart_seealso(self, node: Element) -> None:
        self.body.append("\n\n")

    def visit_rubric(self, node: Element) -> None:
        if len(node) == 1 and node.astext() in ('Footnotes', _('Footnotes')):
            raise nodes.SkipNode
        self.body.append('\\subsubsection*{')
        self.context.append('}\n')
        self.in_title = 1

    def depart_rubric(self, node: Element) -> None:
        self.in_title = 0
        self.body.append(self.context.pop())

    def visit_footnote(self, node: Element) -> None:
        self.in_footnote += 1
        label = cast(nodes.label, node[0])
        if self.in_parsed_literal:
            self.body.append('\\begin{footnote}[%s]' % label.astext())
        else:
            self.body.append('%%\n\\begin{footnote}[%s]' % label.astext())
        self.body.append('\\sphinxAtStartFootnote\n')

    def depart_footnote(self, node: Element) -> None:
        if self.in_parsed_literal:
            self.body.append('\\end{footnote}')
        else:
            self.body.append('%\n\\end{footnote}')
        self.in_footnote -= 1

    def visit_label(self, node: Element) -> None:
        raise nodes.SkipNode

    def visit_tabular_col_spec(self, node: Element) -> None:
        self.next_table_colspec = node['spec']
        raise nodes.SkipNode

    def visit_table(self, node: Element) -> None:
        if len(self.tables) == 1:
            if self.table.get_table_type() == 'longtable':
                raise UnsupportedError(
                    '%s:%s: longtable does not support nesting a table.' %
                    (self.curfilestack[-1], node.line or ''))
            else:
                # change type of parent table to tabular
                # see https://groups.google.com/d/msg/sphinx-users/7m3NeOBixeo/9LKP2B4WBQAJ
                self.table.has_problematic = True
        elif len(self.tables) > 2:
            raise UnsupportedError(
                '%s:%s: deeply nested tables are not implemented.' %
                (self.curfilestack[-1], node.line or ''))

        self.tables.append(Table(node))
        if self.next_table_colspec:
            self.table.colspec = '{%s}\n' % self.next_table_colspec
            if 'colwidths-given' in node.get('classes', []):
                logger.info(__('both tabularcolumns and :widths: option are given. '
                               ':widths: is ignored.'), location=node)
        self.next_table_colspec = None

    def depart_table(self, node: Element) -> None:
        labels = self.hypertarget_to(node)
        table_type = self.table.get_table_type()
        table = self.render(table_type + '.tex_t',
                            dict(table=self.table, labels=labels))
        self.body.append("\n\n")
        self.body.append(table)
        self.body.append("\n")

        self.tables.pop()

    def visit_colspec(self, node: Element) -> None:
        self.table.colcount += 1
        if 'colwidth' in node:
            self.table.colwidths.append(node['colwidth'])
        if 'stub' in node:
            self.table.stubs.append(self.table.colcount - 1)

    def depart_colspec(self, node: Element) -> None:
        pass

    def visit_tgroup(self, node: Element) -> None:
        pass

    def depart_tgroup(self, node: Element) -> None:
        pass

    def visit_thead(self, node: Element) -> None:
        # Redirect head output until header is finished.
        self.pushbody(self.table.header)

    def depart_thead(self, node: Element) -> None:
        self.popbody()

    def visit_tbody(self, node: Element) -> None:
        # Redirect body output until table is finished.
        self.pushbody(self.table.body)

    def depart_tbody(self, node: Element) -> None:
        self.popbody()

    def visit_row(self, node: Element) -> None:
        self.table.col = 0

        # fill columns if the row starts with the bottom of multirow cell
        while True:
            cell = self.table.cell(self.table.row, self.table.col)
            if cell is None:  # not a bottom of multirow cell
                break
            else:  # a bottom of multirow cell
                self.table.col += cell.width
                if cell.col:
                    self.body.append('&')
                if cell.width == 1:
                    # insert suitable strut for equalizing row heights in given multirow
                    self.body.append('\\sphinxtablestrut{%d}' % cell.cell_id)
                else:  # use \multicolumn for wide multirow cell
                    self.body.append('\\multicolumn{%d}{|l|}'
                                     '{\\sphinxtablestrut{%d}}' %
                                     (cell.width, cell.cell_id))

    def depart_row(self, node: Element) -> None:
        self.body.append('\\\\\n')
        cells = [self.table.cell(self.table.row, i) for i in range(self.table.colcount)]
        underlined = [cell.row + cell.height == self.table.row + 1 for cell in cells]
        if all(underlined):
            self.body.append('\\hline')
        else:
            i = 0
            underlined.extend([False])  # sentinel
            while i < len(underlined):
                if underlined[i] is True:
                    j = underlined[i:].index(False)
                    self.body.append('\\cline{%d-%d}' % (i + 1, i + j))
                    i += j
                i += 1
        self.table.row += 1

    def visit_entry(self, node: Element) -> None:
        if self.table.col > 0:
            self.body.append('&')
        self.table.add_cell(node.get('morerows', 0) + 1, node.get('morecols', 0) + 1)
        cell = self.table.cell()
        context = ''
        if cell.width > 1:
            if self.builder.config.latex_use_latex_multicolumn:
                if self.table.col == 0:
                    self.body.append('\\multicolumn{%d}{|l|}{%%\n' % cell.width)
                else:
                    self.body.append('\\multicolumn{%d}{l|}{%%\n' % cell.width)
                context = '}%\n'
            else:
                self.body.append('\\sphinxstartmulticolumn{%d}%%\n' % cell.width)
                context = '\\sphinxstopmulticolumn\n'
        if cell.height > 1:
            # \sphinxmultirow 2nd arg "cell_id" will serve as id for LaTeX macros as well
            self.body.append('\\sphinxmultirow{%d}{%d}{%%\n' % (cell.height, cell.cell_id))
            context = '}%\n' + context
        if cell.width > 1 or cell.height > 1:
            self.body.append('\\begin{varwidth}[t]{\\sphinxcolwidth{%d}{%d}}\n'
                             % (cell.width, self.table.colcount))
            context = ('\\par\n\\vskip-\\baselineskip'
                       '\\vbox{\\hbox{\\strut}}\\end{varwidth}%\n') + context
            self.needs_linetrimming = 1
        if len(node.traverse(nodes.paragraph)) >= 2:
            self.table.has_oldproblematic = True
        if isinstance(node.parent.parent, nodes.thead) or (cell.col in self.table.stubs):
            if len(node) == 1 and isinstance(node[0], nodes.paragraph) and node.astext() == '':
                pass
            else:
                self.body.append('\\sphinxstyletheadfamily ')
        if self.needs_linetrimming:
            self.pushbody([])
        self.context.append(context)

    def depart_entry(self, node: Element) -> None:
        if self.needs_linetrimming:
            self.needs_linetrimming = 0
            body = self.popbody()

            # Remove empty lines from top of merged cell
            while body and body[0] == "\n":
                body.pop(0)
            self.body.extend(body)

        self.body.append(self.context.pop())

        cell = self.table.cell()
        self.table.col += cell.width

        # fill columns if next ones are a bottom of wide-multirow cell
        while True:
            nextcell = self.table.cell()
            if nextcell is None:  # not a bottom of multirow cell
                break
            else:  # a bottom part of multirow cell
                self.table.col += nextcell.width
                self.body.append('&')
                if nextcell.width == 1:
                    # insert suitable strut for equalizing row heights in multirow
                    # they also serve to clear colour panels which would hide the text
                    self.body.append('\\sphinxtablestrut{%d}' % nextcell.cell_id)
                else:
                    # use \multicolumn for wide multirow cell
                    self.body.append('\\multicolumn{%d}{l|}'
                                     '{\\sphinxtablestrut{%d}}' %
                                     (nextcell.width, nextcell.cell_id))

    def visit_acks(self, node: Element) -> None:
        # this is a list in the source, but should be rendered as a
        # comma-separated list here
        bullet_list = cast(nodes.bullet_list, node[0])
        list_items = cast(Iterable[nodes.list_item], bullet_list)
        self.body.append('\n\n')
        self.body.append(', '.join(n.astext() for n in list_items) + '.')
        self.body.append('\n\n')
        raise nodes.SkipNode

    def visit_bullet_list(self, node: Element) -> None:
        if not self.compact_list:
            self.body.append('\\begin{itemize}\n')
        if self.table:
            self.table.has_problematic = True

    def depart_bullet_list(self, node: Element) -> None:
        if not self.compact_list:
            self.body.append('\\end{itemize}\n')

    def visit_enumerated_list(self, node: Element) -> None:
        def get_enumtype(node: Element) -> str:
            enumtype = node.get('enumtype', 'arabic')
            if 'alpha' in enumtype and 26 < node.get('start', 0) + len(node):
                # fallback to arabic if alphabet counter overflows
                enumtype = 'arabic'

            return enumtype

        def get_nested_level(node: Element) -> int:
            if node is None:
                return 0
            elif isinstance(node, nodes.enumerated_list):
                return get_nested_level(node.parent) + 1
            else:
                return get_nested_level(node.parent)

        enum = "enum%s" % toRoman(get_nested_level(node)).lower()
        enumnext = "enum%s" % toRoman(get_nested_level(node) + 1).lower()
        style = ENUMERATE_LIST_STYLE.get(get_enumtype(node))
        prefix = node.get('prefix', '')
        suffix = node.get('suffix', '.')

        self.body.append('\\begin{enumerate}\n')
        self.body.append('\\sphinxsetlistlabels{%s}{%s}{%s}{%s}{%s}%%\n' %
                         (style, enum, enumnext, prefix, suffix))
        if 'start' in node:
            self.body.append('\\setcounter{%s}{%d}\n' % (enum, node['start'] - 1))
        if self.table:
            self.table.has_problematic = True

    def depart_enumerated_list(self, node: Element) -> None:
        self.body.append('\\end{enumerate}\n')

    def visit_list_item(self, node: Element) -> None:
        # Append "{}" in case the next character is "[", which would break
        # LaTeX's list environment (no numbering and the "[" is not printed).
        self.body.append(r'\item {} ')

    def depart_list_item(self, node: Element) -> None:
        self.body.append('\n')

    def visit_definition_list(self, node: Element) -> None:
        self.body.append('\\begin{description}\n')
        if self.table:
            self.table.has_problematic = True

    def depart_definition_list(self, node: Element) -> None:
        self.body.append('\\end{description}\n')

    def visit_definition_list_item(self, node: Element) -> None:
        pass

    def depart_definition_list_item(self, node: Element) -> None:
        pass

    def visit_term(self, node: Element) -> None:
        self.in_term += 1
        ctx = ''
        if node.get('ids'):
            ctx = '\\phantomsection'
            for node_id in node['ids']:
                ctx += self.hypertarget(node_id, anchor=False)
        ctx += '}] \\leavevmode'
        self.body.append('\\item[{')
        self.context.append(ctx)

    def depart_term(self, node: Element) -> None:
        self.body.append(self.context.pop())
        self.in_term -= 1

    def visit_classifier(self, node: Element) -> None:
        self.body.append('{[}')

    def depart_classifier(self, node: Element) -> None:
        self.body.append('{]}')

    def visit_definition(self, node: Element) -> None:
        pass

    def depart_definition(self, node: Element) -> None:
        self.body.append('\n')

    def visit_field_list(self, node: Element) -> None:
        self.body.append('\\begin{quote}\\begin{description}\n')
        if self.table:
            self.table.has_problematic = True

    def depart_field_list(self, node: Element) -> None:
        self.body.append('\\end{description}\\end{quote}\n')

    def visit_field(self, node: Element) -> None:
        pass

    def depart_field(self, node: Element) -> None:
        pass

    visit_field_name = visit_term
    depart_field_name = depart_term

    visit_field_body = visit_definition
    depart_field_body = depart_definition

    def visit_paragraph(self, node: Element) -> None:
        index = node.parent.index(node)
        if (index > 0 and isinstance(node.parent, nodes.compound) and
                not isinstance(node.parent[index - 1], nodes.paragraph) and
                not isinstance(node.parent[index - 1], nodes.compound)):
            # insert blank line, if the paragraph follows a non-paragraph node in a compound
            self.body.append('\\noindent\n')
        elif index == 1 and isinstance(node.parent, (nodes.footnote, footnotetext)):
            # don't insert blank line, if the paragraph is second child of a footnote
            # (first one is label node)
            pass
        else:
            self.body.append('\n')

    def depart_paragraph(self, node: Element) -> None:
        self.body.append('\n')

    def visit_centered(self, node: Element) -> None:
        self.body.append('\n\\begin{center}')
        if self.table:
            self.table.has_problematic = True

    def depart_centered(self, node: Element) -> None:
        self.body.append('\n\\end{center}')

    def visit_hlist(self, node: Element) -> None:
        # for now, we don't support a more compact list format
        # don't add individual itemize environments, but one for all columns
        self.compact_list += 1
        self.body.append('\\begin{itemize}\\setlength{\\itemsep}{0pt}'
                         '\\setlength{\\parskip}{0pt}\n')
        if self.table:
            self.table.has_problematic = True

    def depart_hlist(self, node: Element) -> None:
        self.compact_list -= 1
        self.body.append('\\end{itemize}\n')

    def visit_hlistcol(self, node: Element) -> None:
        pass

    def depart_hlistcol(self, node: Element) -> None:
        pass

    def latex_image_length(self, width_str: str, scale: int = 100) -> str:
        try:
            return rstdim_to_latexdim(width_str, scale)
        except ValueError:
            logger.warning(__('dimension unit %s is invalid. Ignored.'), width_str)
            return None

    def is_inline(self, node: Element) -> bool:
        """Check whether a node represents an inline element."""
        return isinstance(node.parent, nodes.TextElement)

    def visit_image(self, node: Element) -> None:
        attrs = node.attributes
        pre = []    # type: List[str]
                    # in reverse order
        post = []   # type: List[str]
        include_graphics_options = []
        has_hyperlink = isinstance(node.parent, nodes.reference)
        if has_hyperlink:
            is_inline = self.is_inline(node.parent)
        else:
            is_inline = self.is_inline(node)
        if 'width' in attrs:
            if 'scale' in attrs:
                w = self.latex_image_length(attrs['width'], attrs['scale'])
            else:
                w = self.latex_image_length(attrs['width'])
            if w:
                include_graphics_options.append('width=%s' % w)
        if 'height' in attrs:
            if 'scale' in attrs:
                h = self.latex_image_length(attrs['height'], attrs['scale'])
            else:
                h = self.latex_image_length(attrs['height'])
            if h:
                include_graphics_options.append('height=%s' % h)
        if 'scale' in attrs:
            if not include_graphics_options:
                # if no "width" nor "height", \sphinxincludegraphics will fit
                # to the available text width if oversized after rescaling.
                include_graphics_options.append('scale=%s'
                                                % (float(attrs['scale']) / 100.0))
        if 'align' in attrs:
            align_prepost = {
                # By default latex aligns the top of an image.
                (1, 'top'): ('', ''),
                (1, 'middle'): ('\\raisebox{-0.5\\height}{', '}'),
                (1, 'bottom'): ('\\raisebox{-\\height}{', '}'),
                (0, 'center'): ('{\\hspace*{\\fill}', '\\hspace*{\\fill}}'),
                (0, 'default'): ('{\\hspace*{\\fill}', '\\hspace*{\\fill}}'),
                # These 2 don't exactly do the right thing.  The image should
                # be floated alongside the paragraph.  See
                # https://www.w3.org/TR/html4/struct/objects.html#adef-align-IMG
                (0, 'left'): ('{', '\\hspace*{\\fill}}'),
                (0, 'right'): ('{\\hspace*{\\fill}', '}'),
            }
            try:
                pre.append(align_prepost[is_inline, attrs['align']][0])
                post.append(align_prepost[is_inline, attrs['align']][1])
            except KeyError:
                pass
        if self.in_parsed_literal:
            pre.append('{\\sphinxunactivateextrasandspace ')
            post.append('}')
        if not is_inline and not has_hyperlink:
            pre.append('\n\\noindent')
            post.append('\n')
        pre.reverse()
        if node['uri'] in self.builder.images:
            uri = self.builder.images[node['uri']]
        else:
            # missing image!
            if self.ignore_missing_images:
                return
            uri = node['uri']
        if uri.find('://') != -1:
            # ignore remote images
            return
        self.body.extend(pre)
        options = ''
        if include_graphics_options:
            options = '[%s]' % ','.join(include_graphics_options)
        base, ext = path.splitext(uri)
        if self.in_title and base:
            # Lowercase tokens forcely because some fncychap themes capitalize
            # the options of \sphinxincludegraphics unexpectly (ex. WIDTH=...).
            self.body.append('\\lowercase{\\sphinxincludegraphics%s}{{%s}%s}' %
                             (options, base, ext))
        else:
            self.body.append('\\sphinxincludegraphics%s{{%s}%s}' %
                             (options, base, ext))
        self.body.extend(post)

    def depart_image(self, node: Element) -> None:
        pass

    def visit_figure(self, node: Element) -> None:
        align = self.elements['figure_align']
        if self.no_latex_floats:
            align = "H"
        if self.table:
            # TODO: support align option
            if 'width' in node:
                length = self.latex_image_length(node['width'])
                if length:
                    self.body.append('\\begin{sphinxfigure-in-table}[%s]\n'
                                     '\\centering\n' % length)
            else:
                self.body.append('\\begin{sphinxfigure-in-table}\n\\centering\n')
            if any(isinstance(child, nodes.caption) for child in node):
                self.body.append('\\capstart')
            self.context.append('\\end{sphinxfigure-in-table}\\relax\n')
        elif node.get('align', '') in ('left', 'right'):
            length = None
            if 'width' in node:
                length = self.latex_image_length(node['width'])
            elif isinstance(node[0], nodes.image) and 'width' in node[0]:
                length = self.latex_image_length(node[0]['width'])
            self.body.append('\\begin{wrapfigure}{%s}{%s}\n\\centering' %
                             ('r' if node['align'] == 'right' else 'l', length or '0pt'))
            self.context.append('\\end{wrapfigure}\n')
        elif self.in_minipage:
            self.body.append('\n\\begin{center}')
            self.context.append('\\end{center}\n')
        else:
            self.body.append('\n\\begin{figure}[%s]\n\\centering\n' % align)
            if any(isinstance(child, nodes.caption) for child in node):
                self.body.append('\\capstart\n')
            self.context.append('\\end{figure}\n')

    def depart_figure(self, node: Element) -> None:
        self.body.append(self.context.pop())

    def visit_caption(self, node: Element) -> None:
        self.in_caption += 1
        if isinstance(node.parent, captioned_literal_block):
            self.body.append('\\sphinxSetupCaptionForVerbatim{')
        elif self.in_minipage and isinstance(node.parent, nodes.figure):
            self.body.append('\\captionof{figure}{')
        elif self.table and node.parent.tagname == 'figure':
            self.body.append('\\sphinxfigcaption{')
        else:
            self.body.append('\\caption{')

    def depart_caption(self, node: Element) -> None:
        self.body.append('}')
        if isinstance(node.parent, nodes.figure):
            labels = self.hypertarget_to(node.parent)
            self.body.append(labels)
        self.in_caption -= 1

    def visit_legend(self, node: Element) -> None:
        self.body.append('\n\\begin{sphinxlegend}')

    def depart_legend(self, node: Element) -> None:
        self.body.append('\\end{sphinxlegend}\n')

    def visit_admonition(self, node: Element) -> None:
        self.body.append('\n\\begin{sphinxadmonition}{note}')
        self.no_latex_floats += 1

    def depart_admonition(self, node: Element) -> None:
        self.body.append('\\end{sphinxadmonition}\n')
        self.no_latex_floats -= 1

    def _visit_named_admonition(self, node: Element) -> None:
        label = admonitionlabels[node.tagname]
        self.body.append('\n\\begin{sphinxadmonition}{%s}{%s:}' %
                         (node.tagname, label))
        self.no_latex_floats += 1

    def _depart_named_admonition(self, node: Element) -> None:
        self.body.append('\\end{sphinxadmonition}\n')
        self.no_latex_floats -= 1

    visit_attention = _visit_named_admonition
    depart_attention = _depart_named_admonition
    visit_caution = _visit_named_admonition
    depart_caution = _depart_named_admonition
    visit_danger = _visit_named_admonition
    depart_danger = _depart_named_admonition
    visit_error = _visit_named_admonition
    depart_error = _depart_named_admonition
    visit_hint = _visit_named_admonition
    depart_hint = _depart_named_admonition
    visit_important = _visit_named_admonition
    depart_important = _depart_named_admonition
    visit_note = _visit_named_admonition
    depart_note = _depart_named_admonition
    visit_tip = _visit_named_admonition
    depart_tip = _depart_named_admonition
    visit_warning = _visit_named_admonition
    depart_warning = _depart_named_admonition

    def visit_versionmodified(self, node: Element) -> None:
        pass

    def depart_versionmodified(self, node: Element) -> None:
        pass

    def visit_target(self, node: Element) -> None:
        def add_target(id: str) -> None:
            # indexing uses standard LaTeX index markup, so the targets
            # will be generated differently
            if id.startswith('index-'):
                return

            # equations also need no extra blank line nor hypertarget
            # TODO: fix this dependency on mathbase extension internals
            if id.startswith('equation-'):
                return

            # insert blank line, if the target follows a paragraph node
            index = node.parent.index(node)
            if index > 0 and isinstance(node.parent[index - 1], nodes.paragraph):
                self.body.append('\n')

            # do not generate \phantomsection in \section{}
            anchor = not self.in_title
            self.body.append(self.hypertarget(id, anchor=anchor))

        # skip if visitor for next node supports hyperlink
        next_node = node  # type: nodes.Node
        while isinstance(next_node, nodes.target):
            next_node = next_node.next_node(ascend=True)

        domain = cast(StandardDomain, self.builder.env.get_domain('std'))
        if isinstance(next_node, HYPERLINK_SUPPORT_NODES):
            return
        elif domain.get_enumerable_node_type(next_node) and domain.get_numfig_title(next_node):
            return

        if 'refuri' in node:
            return
        if node.get('refid'):
            prev_node = get_prev_node(node)
            if isinstance(prev_node, nodes.reference) and node['refid'] == prev_node['refid']:
                # a target for a hyperlink reference having alias
                pass
            else:
                add_target(node['refid'])
        for id in node['ids']:
            add_target(id)

    def depart_target(self, node: Element) -> None:
        pass

    def visit_attribution(self, node: Element) -> None:
        self.body.append('\n\\begin{flushright}\n')
        self.body.append('---')

    def depart_attribution(self, node: Element) -> None:
        self.body.append('\n\\end{flushright}\n')

    def visit_index(self, node: Element) -> None:
        def escape(value):
            value = self.encode(value)
            value = value.replace(r'\{', r'\sphinxleftcurlybrace{}')
            value = value.replace(r'\}', r'\sphinxrightcurlybrace{}')
            value = value.replace('"', '""')
            value = value.replace('@', '"@')
            value = value.replace('!', '"!')
            value = value.replace('|', r'\textbar{}')
            return value

        def style(string):
            match = EXTRA_RE.match(string)
            if match:
                return match.expand(r'\\spxentry{\1}\\spxextra{\2}')
            else:
                return '\\spxentry{%s}' % string

        if not node.get('inline', True):
            self.body.append('\n')
        entries = node['entries']
        for type, string, tid, ismain, key_ in entries:
            m = ''
            if ismain:
                m = '|spxpagem'
            try:
                if type == 'single':
                    try:
                        p1, p2 = [escape(x) for x in split_into(2, 'single', string)]
                        P1, P2 = style(p1), style(p2)
                        self.body.append(r'\index{%s@%s!%s@%s%s}' % (p1, P1, p2, P2, m))
                    except ValueError:
                        p = escape(split_into(1, 'single', string)[0])
                        P = style(p)
                        self.body.append(r'\index{%s@%s%s}' % (p, P, m))
                elif type == 'pair':
                    p1, p2 = [escape(x) for x in split_into(2, 'pair', string)]
                    P1, P2 = style(p1), style(p2)
                    self.body.append(r'\index{%s@%s!%s@%s%s}\index{%s@%s!%s@%s%s}' %
                                     (p1, P1, p2, P2, m, p2, P2, p1, P1, m))
                elif type == 'triple':
                    p1, p2, p3 = [escape(x) for x in split_into(3, 'triple', string)]
                    P1, P2, P3 = style(p1), style(p2), style(p3)
                    self.body.append(
                        r'\index{%s@%s!%s %s@%s %s%s}'
                        r'\index{%s@%s!%s, %s@%s, %s%s}'
                        r'\index{%s@%s!%s %s@%s %s%s}' %
                        (p1, P1, p2, p3, P2, P3, m,
                         p2, P2, p3, p1, P3, P1, m,
                         p3, P3, p1, p2, P1, P2, m))
                elif type == 'see':
                    p1, p2 = [escape(x) for x in split_into(2, 'see', string)]
                    P1 = style(p1)
                    self.body.append(r'\index{%s@%s|see{%s}}' % (p1, P1, p2))
                elif type == 'seealso':
                    p1, p2 = [escape(x) for x in split_into(2, 'seealso', string)]
                    P1 = style(p1)
                    self.body.append(r'\index{%s@%s|see{%s}}' % (p1, P1, p2))
                else:
                    logger.warning(__('unknown index entry type %s found'), type)
            except ValueError as err:
                logger.warning(str(err))
        if not node.get('inline', True):
            self.body.append('\\ignorespaces ')
        raise nodes.SkipNode

    def visit_raw(self, node: Element) -> None:
        if not self.is_inline(node):
            self.body.append('\n')
        if 'latex' in node.get('format', '').split():
            self.body.append(node.astext())
        if not self.is_inline(node):
            self.body.append('\n')
        raise nodes.SkipNode

    def visit_reference(self, node: Element) -> None:
        if not self.in_title:
            for id in node.get('ids'):
                anchor = not self.in_caption
                self.body += self.hypertarget(id, anchor=anchor)
        if not self.is_inline(node):
            self.body.append('\n')
        uri = node.get('refuri', '')
        if not uri and node.get('refid'):
            uri = '%' + self.curfilestack[-1] + '#' + node['refid']
        if self.in_title or not uri:
            self.context.append('')
        elif uri.startswith('#'):
            # references to labels in the same document
            id = self.curfilestack[-1] + ':' + uri[1:]
            self.body.append(self.hyperlink(id))
            self.body.append(r'\emph{')
            if self.builder.config.latex_show_pagerefs and not \
                    self.in_production_list:
                self.context.append('}}} (%s)' % self.hyperpageref(id))
            else:
                self.context.append('}}}')
        elif uri.startswith('%'):
            # references to documents or labels inside documents
            hashindex = uri.find('#')
            if hashindex == -1:
                # reference to the document
                id = uri[1:] + '::doc'
            else:
                # reference to a label
                id = uri[1:].replace('#', ':')
            self.body.append(self.hyperlink(id))
            if (len(node) and
                    isinstance(node[0], nodes.Element) and
                    'std-term' in node[0].get('classes', [])):
                # don't add a pageref for glossary terms
                self.context.append('}}}')
                # mark up as termreference
                self.body.append(r'\sphinxtermref{')
            else:
                self.body.append(r'\sphinxcrossref{')
                if self.builder.config.latex_show_pagerefs and not \
                   self.in_production_list:
                    self.context.append('}}} (%s)' % self.hyperpageref(id))
                else:
                    self.context.append('}}}')
        else:
            if len(node) == 1 and uri == node[0]:
                if node.get('nolinkurl'):
                    self.body.append('\\sphinxnolinkurl{%s}' % self.encode_uri(uri))
                else:
                    self.body.append('\\sphinxurl{%s}' % self.encode_uri(uri))
                raise nodes.SkipNode
            else:
                self.body.append('\\sphinxhref{%s}{' % self.encode_uri(uri))
                self.context.append('}')

    def depart_reference(self, node: Element) -> None:
        self.body.append(self.context.pop())
        if not self.is_inline(node):
            self.body.append('\n')

    def visit_number_reference(self, node: Element) -> None:
        if node.get('refid'):
            id = self.curfilestack[-1] + ':' + node['refid']
        else:
            id = node.get('refuri', '')[1:].replace('#', ':')

        title = self.escape(node.get('title', '%s')).replace('\\%s', '%s')
        if '\\{name\\}' in title or '\\{number\\}' in title:
            # new style format (cf. "Fig.%{number}")
            title = title.replace('\\{name\\}', '{name}').replace('\\{number\\}', '{number}')
            text = escape_abbr(title).format(name='\\nameref{%s}' % self.idescape(id),
                                             number='\\ref{%s}' % self.idescape(id))
        else:
            # old style format (cf. "Fig.%{number}")
            text = escape_abbr(title) % ('\\ref{%s}' % self.idescape(id))
        hyperref = '\\hyperref[%s]{%s}' % (self.idescape(id), text)
        self.body.append(hyperref)

        raise nodes.SkipNode

    def visit_download_reference(self, node: Element) -> None:
        pass

    def depart_download_reference(self, node: Element) -> None:
        pass

    def visit_pending_xref(self, node: Element) -> None:
        pass

    def depart_pending_xref(self, node: Element) -> None:
        pass

    def visit_emphasis(self, node: Element) -> None:
        self.body.append(r'\sphinxstyleemphasis{')

    def depart_emphasis(self, node: Element) -> None:
        self.body.append('}')

    def visit_literal_emphasis(self, node: Element) -> None:
        self.body.append(r'\sphinxstyleliteralemphasis{\sphinxupquote{')

    def depart_literal_emphasis(self, node: Element) -> None:
        self.body.append('}}')

    def visit_strong(self, node: Element) -> None:
        self.body.append(r'\sphinxstylestrong{')

    def depart_strong(self, node: Element) -> None:
        self.body.append('}')

    def visit_literal_strong(self, node: Element) -> None:
        self.body.append(r'\sphinxstyleliteralstrong{\sphinxupquote{')

    def depart_literal_strong(self, node: Element) -> None:
        self.body.append('}}')

    def visit_abbreviation(self, node: Element) -> None:
        abbr = node.astext()
        self.body.append(r'\sphinxstyleabbreviation{')
        # spell out the explanation once
        if node.hasattr('explanation') and abbr not in self.handled_abbrs:
            self.context.append('} (%s)' % self.encode(node['explanation']))
            self.handled_abbrs.add(abbr)
        else:
            self.context.append('}')

    def depart_abbreviation(self, node: Element) -> None:
        self.body.append(self.context.pop())

    def visit_manpage(self, node: Element) -> None:
        return self.visit_literal_emphasis(node)

    def depart_manpage(self, node: Element) -> None:
        return self.depart_literal_emphasis(node)

    def visit_title_reference(self, node: Element) -> None:
        self.body.append(r'\sphinxtitleref{')

    def depart_title_reference(self, node: Element) -> None:
        self.body.append('}')

    def visit_thebibliography(self, node: Element) -> None:
        citations = cast(Iterable[nodes.citation], node)
        labels = (cast(nodes.label, citation[0]) for citation in citations)
        longest_label = max((label.astext() for label in labels), key=len)
        if len(longest_label) > MAX_CITATION_LABEL_LENGTH:
            # adjust max width of citation labels not to break the layout
            longest_label = longest_label[:MAX_CITATION_LABEL_LENGTH]

        self.body.append('\n\\begin{sphinxthebibliography}{%s}\n' %
                         self.encode(longest_label))

    def depart_thebibliography(self, node: Element) -> None:
        self.body.append('\\end{sphinxthebibliography}\n')

    def visit_citation(self, node: Element) -> None:
        label = cast(nodes.label, node[0])
        self.body.append('\\bibitem[%s]{%s:%s}' % (self.encode(label.astext()),
                                                   node['docname'], node['ids'][0]))

    def depart_citation(self, node: Element) -> None:
        pass

    def visit_citation_reference(self, node: Element) -> None:
        if self.in_title:
            pass
        else:
            self.body.append('\\sphinxcite{%s:%s}' % (node['docname'], node['refname']))
            raise nodes.SkipNode

    def depart_citation_reference(self, node: Element) -> None:
        pass

    def visit_literal(self, node: Element) -> None:
        if self.in_title:
            self.body.append(r'\sphinxstyleliteralintitle{\sphinxupquote{')
        else:
            self.body.append(r'\sphinxcode{\sphinxupquote{')

    def depart_literal(self, node: Element) -> None:
        self.body.append('}}')

    def visit_footnote_reference(self, node: Element) -> None:
        raise nodes.SkipNode

    def visit_footnotemark(self, node: Element) -> None:
        self.body.append('\\sphinxfootnotemark[')

    def depart_footnotemark(self, node: Element) -> None:
        self.body.append(']')

    def visit_footnotetext(self, node: Element) -> None:
        label = cast(nodes.label, node[0])
        self.body.append('%%\n\\begin{footnotetext}[%s]'
                         '\\sphinxAtStartFootnote\n' % label.astext())

    def depart_footnotetext(self, node: Element) -> None:
        # the \ignorespaces in particular for after table header use
        self.body.append('%\n\\end{footnotetext}\\ignorespaces ')

    def visit_captioned_literal_block(self, node: Element) -> None:
        pass

    def depart_captioned_literal_block(self, node: Element) -> None:
        pass

    def visit_literal_block(self, node: Element) -> None:
        if node.rawsource != node.astext():
            # most probably a parsed-literal block -- don't highlight
            self.in_parsed_literal += 1
            self.body.append('\\begin{sphinxalltt}\n')
        else:
            labels = self.hypertarget_to(node)
            if isinstance(node.parent, captioned_literal_block):
                labels += self.hypertarget_to(node.parent)
            if labels and not self.in_footnote:
                self.body.append('\n\\def\\sphinxLiteralBlockLabel{' + labels + '}')

            lang = node.get('language', 'default')
            linenos = node.get('linenos', False)
            highlight_args = node.get('highlight_args', {})
            highlight_args['force'] = node.get('force', False)
            if lang is self.builder.config.highlight_language:
                # only pass highlighter options for original language
                opts = self.builder.config.highlight_options
            else:
                opts = {}

            hlcode = self.highlighter.highlight_block(
                node.rawsource, lang, opts=opts, linenos=linenos,
                location=(self.curfilestack[-1], node.line), **highlight_args
            )
            if self.in_footnote:
                self.body.append('\n\\sphinxSetupCodeBlockInFootnote')
                hlcode = hlcode.replace('\\begin{Verbatim}',
                                        '\\begin{sphinxVerbatim}')
            # if in table raise verbatim flag to avoid "tabulary" environment
            # and opt for sphinxVerbatimintable to handle caption & long lines
            elif self.table:
                self.table.has_problematic = True
                self.table.has_verbatim = True
                hlcode = hlcode.replace('\\begin{Verbatim}',
                                        '\\begin{sphinxVerbatimintable}')
            else:
                hlcode = hlcode.replace('\\begin{Verbatim}',
                                        '\\begin{sphinxVerbatim}')
            # get consistent trailer
            hlcode = hlcode.rstrip()[:-14]  # strip \end{Verbatim}
            if self.table and not self.in_footnote:
                hlcode += '\\end{sphinxVerbatimintable}'
            else:
                hlcode += '\\end{sphinxVerbatim}'

            hllines = str(highlight_args.get('hl_lines', []))[1:-1]
            if hllines:
                self.body.append('\n\\fvset{hllines={, %s,}}%%' % hllines)
            self.body.append('\n' + hlcode + '\n')
            if hllines:
                self.body.append('\\sphinxresetverbatimhllines\n')
            raise nodes.SkipNode

    def depart_literal_block(self, node: Element) -> None:
        self.body.append('\n\\end{sphinxalltt}\n')
        self.in_parsed_literal -= 1
    visit_doctest_block = visit_literal_block
    depart_doctest_block = depart_literal_block

    def visit_line(self, node: Element) -> None:
        self.body.append('\\item[] ')

    def depart_line(self, node: Element) -> None:
        self.body.append('\n')

    def visit_line_block(self, node: Element) -> None:
        if isinstance(node.parent, nodes.line_block):
            self.body.append('\\item[]\n'
                             '\\begin{DUlineblock}{\\DUlineblockindent}\n')
        else:
            self.body.append('\n\\begin{DUlineblock}{0em}\n')
        if self.table:
            self.table.has_problematic = True

    def depart_line_block(self, node: Element) -> None:
        self.body.append('\\end{DUlineblock}\n')

    def visit_block_quote(self, node: Element) -> None:
        # If the block quote contains a single object and that object
        # is a list, then generate a list not a block quote.
        # This lets us indent lists.
        done = 0
        if len(node.children) == 1:
            child = node.children[0]
            if isinstance(child, nodes.bullet_list) or \
                    isinstance(child, nodes.enumerated_list):
                done = 1
        if not done:
            self.body.append('\\begin{quote}\n')
            if self.table:
                self.table.has_problematic = True

    def depart_block_quote(self, node: Element) -> None:
        done = 0
        if len(node.children) == 1:
            child = node.children[0]
            if isinstance(child, nodes.bullet_list) or \
                    isinstance(child, nodes.enumerated_list):
                done = 1
        if not done:
            self.body.append('\\end{quote}\n')

    # option node handling copied from docutils' latex writer

    def visit_option(self, node: Element) -> None:
        if self.context[-1]:
            # this is not the first option
            self.body.append(', ')

    def depart_option(self, node: Element) -> None:
        # flag that the first option is done.
        self.context[-1] += 1

    def visit_option_argument(self, node: Element) -> None:
        """The delimiter betweeen an option and its argument."""
        self.body.append(node.get('delimiter', ' '))

    def depart_option_argument(self, node: Element) -> None:
        pass

    def visit_option_group(self, node: Element) -> None:
        self.body.append('\\item [')
        # flag for first option
        self.context.append(0)

    def depart_option_group(self, node: Element) -> None:
        self.context.pop()  # the flag
        self.body.append('] ')

    def visit_option_list(self, node: Element) -> None:
        self.body.append('\\begin{optionlist}{3cm}\n')
        if self.table:
            self.table.has_problematic = True

    def depart_option_list(self, node: Element) -> None:
        self.body.append('\\end{optionlist}\n')

    def visit_option_list_item(self, node: Element) -> None:
        pass

    def depart_option_list_item(self, node: Element) -> None:
        pass

    def visit_option_string(self, node: Element) -> None:
        ostring = node.astext()
        self.body.append(self.encode(ostring))
        raise nodes.SkipNode

    def visit_description(self, node: Element) -> None:
        self.body.append(' ')

    def depart_description(self, node: Element) -> None:
        pass

    def visit_superscript(self, node: Element) -> None:
        self.body.append('$^{\\text{')

    def depart_superscript(self, node: Element) -> None:
        self.body.append('}}$')

    def visit_subscript(self, node: Element) -> None:
        self.body.append('$_{\\text{')

    def depart_subscript(self, node: Element) -> None:
        self.body.append('}}$')

    def visit_inline(self, node: Element) -> None:
        classes = node.get('classes', [])
        if classes in [['menuselection']]:
            self.body.append(r'\sphinxmenuselection{')
            self.context.append('}')
        elif classes in [['guilabel']]:
            self.body.append(r'\sphinxguilabel{')
            self.context.append('}')
        elif classes in [['accelerator']]:
            self.body.append(r'\sphinxaccelerator{')
            self.context.append('}')
        elif classes and not self.in_title:
            self.body.append(r'\DUrole{%s}{' % ','.join(classes))
            self.context.append('}')
        else:
            self.context.append('')

    def depart_inline(self, node: Element) -> None:
        self.body.append(self.context.pop())

    def visit_generated(self, node: Element) -> None:
        pass

    def depart_generated(self, node: Element) -> None:
        pass

    def visit_compound(self, node: Element) -> None:
        pass

    def depart_compound(self, node: Element) -> None:
        pass

    def visit_container(self, node: Element) -> None:
        pass

    def depart_container(self, node: Element) -> None:
        pass

    def visit_decoration(self, node: Element) -> None:
        pass

    def depart_decoration(self, node: Element) -> None:
        pass

    # docutils-generated elements that we don't support

    def visit_header(self, node: Element) -> None:
        raise nodes.SkipNode

    def visit_footer(self, node: Element) -> None:
        raise nodes.SkipNode

    def visit_docinfo(self, node: Element) -> None:
        raise nodes.SkipNode

    # text handling

    def encode(self, text: str) -> str:
        text = self.escape(text)
        if self.literal_whitespace:
            # Insert a blank before the newline, to avoid
            # ! LaTeX Error: There's no line here to end.
            text = text.replace('\n', '~\\\\\n').replace(' ', '~')
        return text

    def encode_uri(self, text: str) -> str:
        # TODO: it is probably wrong that this uses texescape.escape()
        #       this must be checked against hyperref package exact dealings
        #       mainly, %, #, {, } and \ need escaping via a \ escape
        # in \href, the tilde is allowed and must be represented literally
        return self.encode(text).replace('\\textasciitilde{}', '~').\
            replace('\\sphinxhyphen{}', '-')

    def visit_Text(self, node: Text) -> None:
        text = self.encode(node.astext())
        self.body.append(text)

    def depart_Text(self, node: Text) -> None:
        pass

    def visit_comment(self, node: Element) -> None:
        raise nodes.SkipNode

    def visit_meta(self, node: Element) -> None:
        # only valid for HTML
        raise nodes.SkipNode

    def visit_system_message(self, node: Element) -> None:
        pass

    def depart_system_message(self, node: Element) -> None:
        self.body.append('\n')

    def visit_math(self, node: Element) -> None:
        if self.in_title:
            self.body.append(r'\protect\(%s\protect\)' % node.astext())
        else:
            self.body.append(r'\(%s\)' % node.astext())
        raise nodes.SkipNode

    def visit_math_block(self, node: Element) -> None:
        if node.get('label'):
            label = "equation:%s:%s" % (node['docname'], node['label'])
        else:
            label = None

        if node.get('nowrap'):
            if label:
                self.body.append(r'\label{%s}' % label)
            self.body.append(node.astext())
        else:
            from sphinx.util.math import wrap_displaymath
            self.body.append(wrap_displaymath(node.astext(), label,
                                              self.builder.config.math_number_all))
        raise nodes.SkipNode

    def visit_math_reference(self, node: Element) -> None:
        label = "equation:%s:%s" % (node['docname'], node['target'])
        eqref_format = self.builder.config.math_eqref_format
        if eqref_format:
            try:
                ref = r'\ref{%s}' % label
                self.body.append(eqref_format.format(number=ref))
            except KeyError as exc:
                logger.warning(__('Invalid math_eqref_format: %r'), exc,
                               location=node)
                self.body.append(r'\eqref{%s}' % label)
        else:
            self.body.append(r'\eqref{%s}' % label)

    def depart_math_reference(self, node: Element) -> None:
        pass

    def unknown_visit(self, node: Node) -> None:
        raise NotImplementedError('Unknown node: ' + node.__class__.__name__)

    # --------- METHODS FOR COMPATIBILITY --------------------------------------

    def collect_footnotes(self, node: Element) -> Dict[str, List[Union["collected_footnote", bool]]]:  # NOQA
        def footnotes_under(n: Element) -> Iterator[nodes.footnote]:
            if isinstance(n, nodes.footnote):
                yield n
            else:
                for c in n.children:
                    if isinstance(c, addnodes.start_of_file):
                        continue
                    elif isinstance(c, nodes.Element):
                        yield from footnotes_under(c)

        warnings.warn('LaTeXWriter.collected_footnote() is deprecated.',
                      RemovedInSphinx40Warning, stacklevel=2)

        fnotes = {}  # type: Dict[str, List[Union[collected_footnote, bool]]]
        for fn in footnotes_under(node):
            label = cast(nodes.label, fn[0])
            num = label.astext().strip()
            newnode = collected_footnote('', *fn.children, number=num)
            fnotes[num] = [newnode, False]
        return fnotes

    @property
    def no_contractions(self) -> int:
        warnings.warn('LaTeXTranslator.no_contractions is deprecated.',
                      RemovedInSphinx40Warning, stacklevel=2)
        return 0

    def babel_defmacro(self, name: str, definition: str) -> str:
        warnings.warn('babel_defmacro() is deprecated.',
                      RemovedInSphinx40Warning)

        if self.elements['babel']:
            prefix = '\\addto\\extras%s{' % self.babel.get_language()
            suffix = '}'
        else:  # babel is disabled (mainly for Japanese environment)
            prefix = ''
            suffix = ''

        return ('%s\\def%s{%s}%s\n' % (prefix, name, definition, suffix))

    def generate_numfig_format(self, builder: "LaTeXBuilder") -> str:
        warnings.warn('generate_numfig_format() is deprecated.',
                      RemovedInSphinx40Warning)
        ret = []  # type: List[str]
        figure = self.builder.config.numfig_format['figure'].split('%s', 1)
        if len(figure) == 1:
            ret.append('\\def\\fnum@figure{%s}\n' % self.escape(figure[0]).strip())
        else:
            definition = escape_abbr(self.escape(figure[0]))
            ret.append(self.babel_renewcommand('\\figurename', definition))
            ret.append('\\makeatletter\n')
            ret.append('\\def\\fnum@figure{\\figurename\\thefigure{}%s}\n' %
                       self.escape(figure[1]))
            ret.append('\\makeatother\n')

        table = self.builder.config.numfig_format['table'].split('%s', 1)
        if len(table) == 1:
            ret.append('\\def\\fnum@table{%s}\n' % self.escape(table[0]).strip())
        else:
            definition = escape_abbr(self.escape(table[0]))
            ret.append(self.babel_renewcommand('\\tablename', definition))
            ret.append('\\makeatletter\n')
            ret.append('\\def\\fnum@table{\\tablename\\thetable{}%s}\n' %
                       self.escape(table[1]))
            ret.append('\\makeatother\n')

        codeblock = self.builder.config.numfig_format['code-block'].split('%s', 1)
        if len(codeblock) == 1:
            pass  # FIXME
        else:
            definition = self.escape(codeblock[0]).strip()
            ret.append(self.babel_renewcommand('\\literalblockname', definition))
            if codeblock[1]:
                pass  # FIXME

        return ''.join(ret)


# Import old modules here for compatibility
<<<<<<< HEAD
=======
from sphinx.builders.latex import constants  # NOQA
from sphinx.builders.latex.transforms import URI_SCHEMES, ShowUrlsTransform  # NOQA
>>>>>>> a0a4eaad
from sphinx.builders.latex.util import ExtBabel  # NOQA


deprecated_alias('sphinx.writers.latex',
                 {
<<<<<<< HEAD
=======
                     'ShowUrlsTransform': ShowUrlsTransform,
                     'URI_SCHEMES': URI_SCHEMES,
                 },
                 RemovedInSphinx30Warning)
deprecated_alias('sphinx.writers.latex',
                 {
                     'ADDITIONAL_SETTINGS': constants.ADDITIONAL_SETTINGS,
                     'DEFAULT_SETTINGS': constants.DEFAULT_SETTINGS,
                     'LUALATEX_DEFAULT_FONTPKG': constants.LUALATEX_DEFAULT_FONTPKG,
                     'PDFLATEX_DEFAULT_FONTPKG': constants.PDFLATEX_DEFAULT_FONTPKG,
                     'XELATEX_DEFAULT_FONTPKG': constants.XELATEX_DEFAULT_FONTPKG,
                     'XELATEX_GREEK_DEFAULT_FONTPKG': constants.XELATEX_GREEK_DEFAULT_FONTPKG,
>>>>>>> a0a4eaad
                     'ExtBabel': ExtBabel,
                 },
                 RemovedInSphinx40Warning)

# FIXME: Workaround to avoid circular import
# refs: https://github.com/sphinx-doc/sphinx/issues/5433
from sphinx.builders.latex.nodes import HYPERLINK_SUPPORT_NODES, captioned_literal_block, footnotetext  # NOQA<|MERGE_RESOLUTION|>--- conflicted
+++ resolved
@@ -2134,22 +2134,10 @@
 
 
 # Import old modules here for compatibility
-<<<<<<< HEAD
-=======
 from sphinx.builders.latex import constants  # NOQA
-from sphinx.builders.latex.transforms import URI_SCHEMES, ShowUrlsTransform  # NOQA
->>>>>>> a0a4eaad
 from sphinx.builders.latex.util import ExtBabel  # NOQA
 
 
-deprecated_alias('sphinx.writers.latex',
-                 {
-<<<<<<< HEAD
-=======
-                     'ShowUrlsTransform': ShowUrlsTransform,
-                     'URI_SCHEMES': URI_SCHEMES,
-                 },
-                 RemovedInSphinx30Warning)
 deprecated_alias('sphinx.writers.latex',
                  {
                      'ADDITIONAL_SETTINGS': constants.ADDITIONAL_SETTINGS,
@@ -2158,7 +2146,6 @@
                      'PDFLATEX_DEFAULT_FONTPKG': constants.PDFLATEX_DEFAULT_FONTPKG,
                      'XELATEX_DEFAULT_FONTPKG': constants.XELATEX_DEFAULT_FONTPKG,
                      'XELATEX_GREEK_DEFAULT_FONTPKG': constants.XELATEX_GREEK_DEFAULT_FONTPKG,
->>>>>>> a0a4eaad
                      'ExtBabel': ExtBabel,
                  },
                  RemovedInSphinx40Warning)
