--- conflicted
+++ resolved
@@ -2308,13 +2308,7 @@
                 hlcode += '\\end{sphinxVerbatimintable}'
             else:
                 hlcode += '\\end{sphinxVerbatim}'
-<<<<<<< HEAD
-            self.body.append('\n' + hlcode + '\n')
-=======
             self.body.append('\n' + hllines + '\n' + hlcode + '\n')
-            if ids:
-                self.body.append('\\let\\sphinxLiteralBlockLabel\\empty\n')
->>>>>>> f95464ba
             raise nodes.SkipNode
 
     def depart_literal_block(self, node):
