--- conflicted
+++ resolved
@@ -192,13 +192,9 @@
 
 def remove_unicode_literals(s):
     # type: (unicode) -> unicode
-<<<<<<< HEAD
     warnings.warn('remove_unicode_literals() is deprecated.',
                   RemovedInSphinx40Warning)
-    return _unicode_literals_re.sub(lambda x: x.group(1) or x.group(2), s)  # type: ignore
-=======
     return _unicode_literals_re.sub(lambda x: x.group(1) or x.group(2), s)
->>>>>>> be2b86cc
 
 
 def find_files(root, suffix=None):
