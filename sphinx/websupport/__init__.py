--- conflicted
+++ resolved
@@ -206,29 +206,14 @@
         :param rating: the starting rating of the comment, defaults to 0.
         :param time: the time the comment was created, defaults to now.
         """
-<<<<<<< HEAD
         id = parent_id[1:]
         is_node = parent_id[0] == 's'
-
         node = self.storage.get_node(id) if is_node else None
         parent = self.storage.get_comment(id) if not is_node else None
         diff = get_diff_html(node.source, proposal) if proposal else None
-=======
-        return self.storage.add_comment(parent_id, text, displayed,
-                                         username, rating, time)
-
-    def get_proposals(self, node_id, user_id=None):
-        return self.storage.get_proposals(node_id, user_id)
-
-    def add_proposal(self, parent_id, text, displayed=True, username=None,
-                    rating=0, time=None):
-        return self.storage.add_proposal(parent_id, text, displayed,
-                                          username, rating, time)
->>>>>>> 6d4bd91c
-
-        return self.storage.add_comment(text, displayed, username, rating, 
+        return self.storage.add_comment(text, displayed, username, rating,
                                         time, proposal, diff, node, parent)
-    
+
     def process_vote(self, comment_id, user_id, value):
         """Process a user's vote. The web support package relies
         on the API user to perform authentication. The API user will 
