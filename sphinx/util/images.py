"""
    sphinx.util.images
    ~~~~~~~~~~~~~~~~~~

    Image utility functions for Sphinx.

    :copyright: Copyright 2007-2019 by the Sphinx team, see AUTHORS.
    :license: BSD, see LICENSE for details.
"""

import base64
import imghdr
from collections import OrderedDict
from os import path
from typing import IO, NamedTuple, Tuple

import imagesize

try:
    from PIL import Image
except ImportError:
    Image = None

mime_suffixes = OrderedDict([
    ('.gif', 'image/gif'),
    ('.jpg', 'image/jpeg'),
    ('.png', 'image/png'),
    ('.pdf', 'application/pdf'),
    ('.svg', 'image/svg+xml'),
    ('.svgz', 'image/svg+xml'),
])

DataURI = NamedTuple('DataURI', [('mimetype', str),
                                 ('charset', str),
                                 ('data', bytes)])


def get_image_size(filename: str) -> Tuple[int, int]:
    try:
        size = imagesize.get(filename)
        if size[0] == -1:
            size = None

        if size is None and Image:  # fallback to Pillow
            im = Image.open(filename)
            size = im.size
            try:
                im.fp.close()
            except Exception:
                pass

        return size
    except Exception:
        return None


def guess_mimetype_for_stream(stream: IO, default: str = None) -> str:
    imgtype = imghdr.what(stream)  # type: ignore
    if imgtype:
        return 'image/' + imgtype
    else:
        return default


<<<<<<< HEAD
def guess_mimetype(filename, default=None):
    # type: (str, str) -> str
=======
def guess_mimetype(filename: str = '', content: bytes = None, default: str = None) -> str:
>>>>>>> 5cabe8be
    _, ext = path.splitext(filename.lower())
    if ext in mime_suffixes:
        return mime_suffixes[ext]
    elif path.exists(filename):
        with open(filename, 'rb') as f:
            return guess_mimetype_for_stream(f, default=default)

    return default


def get_image_extension(mimetype: str) -> str:
    for ext, _mimetype in mime_suffixes.items():
        if mimetype == _mimetype:
            return ext

    return None


def parse_data_uri(uri: str) -> DataURI:
    if not uri.startswith('data:'):
        return None

    # data:[<MIME-type>][;charset=<encoding>][;base64],<data>
    mimetype = 'text/plain'
    charset = 'US-ASCII'

    properties, data = uri[5:].split(',', 1)
    for prop in properties.split(';'):
        if prop == 'base64':
            pass  # skip
        elif prop.startswith('charset='):
            charset = prop[8:]
        elif prop:
            mimetype = prop

    image_data = base64.b64decode(data)
    return DataURI(mimetype, charset, image_data)


def test_svg(h: bytes, f: IO) -> str:
    """An additional imghdr library helper; test the header is SVG's or not."""
    try:
        if '<svg' in h.decode().lower():
            return 'svg+xml'
    except UnicodeDecodeError:
        pass

    return None


# install test_svg() to imghdr
# refs: https://docs.python.org/3.6/library/imghdr.html#imghdr.tests
imghdr.tests.append(test_svg)<|MERGE_RESOLUTION|>--- conflicted
+++ resolved
@@ -62,12 +62,7 @@
         return default
 
 
-<<<<<<< HEAD
-def guess_mimetype(filename, default=None):
-    # type: (str, str) -> str
-=======
-def guess_mimetype(filename: str = '', content: bytes = None, default: str = None) -> str:
->>>>>>> 5cabe8be
+def guess_mimetype(filename: str = '', default: str = None) -> str:
     _, ext = path.splitext(filename.lower())
     if ext in mime_suffixes:
         return mime_suffixes[ext]
