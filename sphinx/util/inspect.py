"""
    sphinx.util.inspect
    ~~~~~~~~~~~~~~~~~~~

    Helpers for inspecting Python modules.

    :copyright: Copyright 2007-2020 by the Sphinx team, see AUTHORS.
    :license: BSD, see LICENSE for details.
"""

import builtins
import contextlib
import enum
import inspect
import re
import sys
import types
import typing
import warnings
from functools import partial, partialmethod
from inspect import Parameter, isclass, ismethod, ismethoddescriptor, ismodule  # NOQA
from io import StringIO
<<<<<<< HEAD
from typing import Any, Callable, Dict, cast
=======
from typing import Any, Callable, Dict, List, Mapping, Optional, Sequence, Tuple, cast
>>>>>>> 18b2707b

from sphinx.deprecation import RemovedInSphinx50Warning
from sphinx.pycode.ast import ast  # for py36-37
from sphinx.pycode.ast import unparse as ast_unparse
from sphinx.util import logging
from sphinx.util.typing import ForwardRef
from sphinx.util.typing import stringify as stringify_annotation

if sys.version_info > (3, 7):
    from types import ClassMethodDescriptorType, MethodDescriptorType, WrapperDescriptorType
else:
    ClassMethodDescriptorType = type(object.__init__)
    MethodDescriptorType = type(str.join)
    WrapperDescriptorType = type(dict.__dict__['fromkeys'])

logger = logging.getLogger(__name__)

memory_address_re = re.compile(r' at 0x[0-9a-f]{8,16}(?=>)', re.IGNORECASE)


# Copied from the definition of inspect.getfullargspec from Python master,
# and modified to remove the use of special flags that break decorated
# callables and bound methods in the name of backwards compatibility. Used
# under the terms of PSF license v2, which requires the above statement
# and the following:
#
#   Copyright (c) 2001, 2002, 2003, 2004, 2005, 2006, 2007, 2008, 2009,
#   2010, 2011, 2012, 2013, 2014, 2015, 2016, 2017 Python Software
#   Foundation; All Rights Reserved
def getargspec(func: Callable) -> Any:
    """Like inspect.getfullargspec but supports bound methods, and wrapped
    methods."""
    warnings.warn('sphinx.ext.inspect.getargspec() is deprecated',
                  RemovedInSphinx50Warning, stacklevel=2)

    sig = inspect.signature(func)

    args = []
    varargs = None
    varkw = None
    kwonlyargs = []
    defaults = ()
    annotations = {}
    defaults = ()
    kwdefaults = {}

    if sig.return_annotation is not sig.empty:
        annotations['return'] = sig.return_annotation

    for param in sig.parameters.values():
        kind = param.kind
        name = param.name

        if kind is Parameter.POSITIONAL_ONLY:
            args.append(name)
        elif kind is Parameter.POSITIONAL_OR_KEYWORD:
            args.append(name)
            if param.default is not param.empty:
                defaults += (param.default,)  # type: ignore
        elif kind is Parameter.VAR_POSITIONAL:
            varargs = name
        elif kind is Parameter.KEYWORD_ONLY:
            kwonlyargs.append(name)
            if param.default is not param.empty:
                kwdefaults[name] = param.default
        elif kind is Parameter.VAR_KEYWORD:
            varkw = name

        if param.annotation is not param.empty:
            annotations[name] = param.annotation

    if not kwdefaults:
        # compatibility with 'func.__kwdefaults__'
        kwdefaults = None

    if not defaults:
        # compatibility with 'func.__defaults__'
        defaults = None

    return inspect.FullArgSpec(args, varargs, varkw, defaults,
                               kwonlyargs, kwdefaults, annotations)


def unwrap(obj: Any) -> Any:
    """Get an original object from wrapped object (wrapped functions)."""
    try:
        if hasattr(obj, '__sphinx_mock__'):
            # Skip unwrapping mock object to avoid RecursionError
            return obj
        else:
            return inspect.unwrap(obj)
    except ValueError:
        # might be a mock object
        return obj


def unwrap_all(obj: Any, *, stop: Callable = None) -> Any:
    """
    Get an original object from wrapped object (unwrapping partials, wrapped
    functions, and other decorators).
    """
    while True:
        if stop and stop(obj):
            return obj
        elif ispartial(obj):
            obj = obj.func
        elif inspect.isroutine(obj) and hasattr(obj, '__wrapped__'):
            obj = obj.__wrapped__
        elif isclassmethod(obj):
            obj = obj.__func__
        elif isstaticmethod(obj):
            obj = obj.__func__
        else:
            return obj


def getall(obj: Any) -> Optional[Sequence[str]]:
    """Get __all__ attribute of the module as dict.

    Return None if given *obj* does not have __all__.
    Raises ValueError if given *obj* have invalid __all__.
    """
    __all__ = safe_getattr(obj, '__all__', None)
    if __all__ is None:
        return None
    else:
        if (isinstance(__all__, (list, tuple)) and all(isinstance(e, str) for e in __all__)):
            return __all__
        else:
            raise ValueError(__all__)


def getslots(obj: Any) -> Optional[Dict]:
    """Get __slots__ attribute of the class as dict.

    Return None if gienv *obj* does not have __slots__.
    """
    if not inspect.isclass(obj):
        raise TypeError

    __slots__ = safe_getattr(obj, '__slots__', None)
    if __slots__ is None:
        return None
    elif isinstance(__slots__, dict):
        return __slots__
    elif isinstance(__slots__, str):
        return {__slots__: None}
    elif isinstance(__slots__, (list, tuple)):
        return {e: None for e in __slots__}
    else:
        raise ValueError


def isenumclass(x: Any) -> bool:
    """Check if the object is subclass of enum."""
    return inspect.isclass(x) and issubclass(x, enum.Enum)


def isenumattribute(x: Any) -> bool:
    """Check if the object is attribute of enum."""
    return isinstance(x, enum.Enum)


def unpartial(obj: Any) -> Any:
    """Get an original object from partial object.

    This returns given object itself if not partial.
    """
    while ispartial(obj):
        obj = obj.func

    return obj


def ispartial(obj: Any) -> bool:
    """Check if the object is partial."""
    return isinstance(obj, (partial, partialmethod))


def isclassmethod(obj: Any) -> bool:
    """Check if the object is classmethod."""
    if isinstance(obj, classmethod):
        return True
    elif inspect.ismethod(obj) and obj.__self__ is not None and isclass(obj.__self__):
        return True

    return False


def isstaticmethod(obj: Any, cls: Any = None, name: str = None) -> bool:
    """Check if the object is staticmethod."""
    if isinstance(obj, staticmethod):
        return True
    elif cls and name:
        # trace __mro__ if the method is defined in parent class
        #
        # .. note:: This only works well with new style classes.
        for basecls in getattr(cls, '__mro__', [cls]):
            meth = basecls.__dict__.get(name)
            if meth:
                if isinstance(meth, staticmethod):
                    return True
                else:
                    return False

    return False


def isdescriptor(x: Any) -> bool:
    """Check if the object is some kind of descriptor."""
    for item in '__get__', '__set__', '__delete__':
        if hasattr(safe_getattr(x, item, None), '__call__'):
            return True
    return False


def isabstractmethod(obj: Any) -> bool:
    """Check if the object is an abstractmethod."""
    return safe_getattr(obj, '__isabstractmethod__', False) is True


def is_cython_function_or_method(obj: Any) -> bool:
    """Check if the object is a function or method in cython."""
    try:
        return obj.__class__.__name__ == 'cython_function_or_method'
    except AttributeError:
        return False


def isattributedescriptor(obj: Any) -> bool:
    """Check if the object is an attribute like descriptor."""
    if inspect.isdatadescriptor(obj):
        # data descriptor is kind of attribute
        return True
    elif isdescriptor(obj):
        # non data descriptor
        unwrapped = unwrap(obj)
        if isfunction(unwrapped) or isbuiltin(unwrapped) or inspect.ismethod(unwrapped):
            # attribute must not be either function, builtin and method
            return False
        elif is_cython_function_or_method(unwrapped):
            # attribute must not be either function and method (for cython)
            return False
        elif inspect.isclass(unwrapped):
            # attribute must not be a class
            return False
        elif isinstance(unwrapped, (ClassMethodDescriptorType,
                                    MethodDescriptorType,
                                    WrapperDescriptorType)):
            # attribute must not be a method descriptor
            return False
        elif type(unwrapped).__name__ == "instancemethod":
            # attribute must not be an instancemethod (C-API)
            return False
        else:
            return True
    else:
        return False


def is_singledispatch_function(obj: Any) -> bool:
    """Check if the object is singledispatch function."""
    if (inspect.isfunction(obj) and
            hasattr(obj, 'dispatch') and
            hasattr(obj, 'register') and
            obj.dispatch.__module__ == 'functools'):
        return True
    else:
        return False


def is_singledispatch_method(obj: Any) -> bool:
    """Check if the object is singledispatch method."""
    try:
        from functools import singledispatchmethod  # type: ignore
        return isinstance(obj, singledispatchmethod)
    except ImportError:  # py36-37
        return False


def isfunction(obj: Any) -> bool:
    """Check if the object is function."""
    return inspect.isfunction(unwrap_all(obj))


def isbuiltin(obj: Any) -> bool:
    """Check if the object is builtin."""
    return inspect.isbuiltin(unwrap_all(obj))


def isroutine(obj: Any) -> bool:
    """Check is any kind of function or method."""
    return inspect.isroutine(unwrap_all(obj))


def iscoroutinefunction(obj: Any) -> bool:
    """Check if the object is coroutine-function."""
    # unwrap staticmethod, classmethod and partial (except wrappers)
    obj = unwrap_all(obj, stop=lambda o: hasattr(o, '__wrapped__'))
    if hasattr(obj, '__code__') and inspect.iscoroutinefunction(obj):
        # check obj.__code__ because iscoroutinefunction() crashes for custom method-like
        # objects (see https://github.com/sphinx-doc/sphinx/issues/6605)
        return True
    else:
        return False


def isproperty(obj: Any) -> bool:
    """Check if the object is property."""
    if sys.version_info > (3, 8):
        from functools import cached_property  # cached_property is available since py3.8
        if isinstance(obj, cached_property):
            return True

    return isinstance(obj, property)


def isgenericalias(obj: Any) -> bool:
    """Check if the object is GenericAlias."""
    if (hasattr(typing, '_GenericAlias') and  # only for py37+
            isinstance(obj, typing._GenericAlias)):  # type: ignore
        return True
    elif (hasattr(types, 'GenericAlias') and  # only for py39+
          isinstance(obj, types.GenericAlias)):  # type: ignore
        return True
    elif (hasattr(typing, '_SpecialGenericAlias') and  # for py39+
            isinstance(obj, typing._SpecialGenericAlias)):  # type: ignore
        return True
    else:
        return False


def safe_getattr(obj: Any, name: str, *defargs: Any) -> Any:
    """A getattr() that turns all exceptions into AttributeErrors."""
    try:
        return getattr(obj, name, *defargs)
    except Exception as exc:
        # sometimes accessing a property raises an exception (e.g.
        # NotImplementedError), so let's try to read the attribute directly
        try:
            # In case the object does weird things with attribute access
            # such that accessing `obj.__dict__` may raise an exception
            return obj.__dict__[name]
        except Exception:
            pass

        # this is a catch-all for all the weird things that some modules do
        # with attribute access
        if defargs:
            return defargs[0]

        raise AttributeError(name) from exc


def object_description(object: Any) -> str:
    """A repr() implementation that returns text safe to use in reST context."""
    if isinstance(object, dict):
        try:
            sorted_keys = sorted(object)
        except Exception:
            pass  # Cannot sort dict keys, fall back to generic repr
        else:
            items = ("%s: %s" %
                     (object_description(key), object_description(object[key]))
                     for key in sorted_keys)
            return "{%s}" % ", ".join(items)
    if isinstance(object, set):
        try:
            sorted_values = sorted(object)
        except TypeError:
            pass  # Cannot sort set values, fall back to generic repr
        else:
            return "{%s}" % ", ".join(object_description(x) for x in sorted_values)
    if isinstance(object, frozenset):
        try:
            sorted_values = sorted(object)
        except TypeError:
            pass  # Cannot sort frozenset values, fall back to generic repr
        else:
            return "frozenset({%s})" % ", ".join(object_description(x)
                                                 for x in sorted_values)
    try:
        s = repr(object)
    except Exception as exc:
        raise ValueError from exc
    # Strip non-deterministic memory addresses such as
    # ``<__main__.A at 0x7f68cb685710>``
    s = memory_address_re.sub('', s)
    return s.replace('\n', ' ')


def is_builtin_class_method(obj: Any, attr_name: str) -> bool:
    """If attr_name is implemented at builtin class, return True.

        >>> is_builtin_class_method(int, '__init__')
        True

    Why this function needed? CPython implements int.__init__ by Descriptor
    but PyPy implements it by pure Python code.
    """
    try:
        mro = inspect.getmro(obj)
    except AttributeError:
        # no __mro__, assume the object has no methods as we know them
        return False

    try:
        cls = next(c for c in mro if attr_name in safe_getattr(c, '__dict__', {}))
    except StopIteration:
        return False

    try:
        name = safe_getattr(cls, '__name__')
    except AttributeError:
        return False

    return getattr(builtins, name, None) is cls


def _should_unwrap(subject: Callable) -> bool:
    """Check the function should be unwrapped on getting signature."""
    if (safe_getattr(subject, '__globals__', None) and
            subject.__globals__.get('__name__') == 'contextlib' and  # type: ignore
            subject.__globals__.get('__file__') == contextlib.__file__):  # type: ignore
        # contextmanger should be unwrapped
        return True

    return False


def signature(subject: Callable, bound_method: bool = False, follow_wrapped: bool = None,
              type_aliases: Dict = {}) -> inspect.Signature:
    """Return a Signature object for the given *subject*.

    :param bound_method: Specify *subject* is a bound method or not
    :param follow_wrapped: Same as ``inspect.signature()``.
    """

    if follow_wrapped is None:
        follow_wrapped = True
    else:
        warnings.warn('The follow_wrapped argument of sphinx.util.inspect.signature() is '
                      'deprecated', RemovedInSphinx50Warning, stacklevel=2)

    try:
        try:
            if _should_unwrap(subject):
                signature = inspect.signature(subject)
            else:
                signature = inspect.signature(subject, follow_wrapped=follow_wrapped)
        except ValueError:
            # follow built-in wrappers up (ex. functools.lru_cache)
            signature = inspect.signature(subject)
        parameters = list(signature.parameters.values())
        return_annotation = signature.return_annotation
    except IndexError:
        # Until python 3.6.4, cpython has been crashed on inspection for
        # partialmethods not having any arguments.
        # https://bugs.python.org/issue33009
        if hasattr(subject, '_partialmethod'):
            parameters = []
            return_annotation = Parameter.empty
        else:
            raise

    try:
        # Resolve annotations using ``get_type_hints()`` and type_aliases.
        annotations = typing.get_type_hints(subject, None, type_aliases)
        for i, param in enumerate(parameters):
            if param.name in annotations:
                parameters[i] = param.replace(annotation=annotations[param.name])
        if 'return' in annotations:
            return_annotation = annotations['return']
    except Exception:
        # ``get_type_hints()`` does not support some kind of objects like partial,
        # ForwardRef and so on.
        pass

    if bound_method:
        if inspect.ismethod(subject):
            # ``inspect.signature()`` considers the subject is a bound method and removes
            # first argument from signature.  Therefore no skips are needed here.
            pass
        else:
            if len(parameters) > 0:
                parameters.pop(0)

    # To allow to create signature object correctly for pure python functions,
    # pass an internal parameter __validate_parameters__=False to Signature
    #
    # For example, this helps a function having a default value `inspect._empty`.
    # refs: https://github.com/sphinx-doc/sphinx/issues/7935
    return inspect.Signature(parameters, return_annotation=return_annotation,  # type: ignore
                             __validate_parameters__=False)


def evaluate_signature(sig: inspect.Signature, globalns: Dict = None, localns: Dict = None
                       ) -> inspect.Signature:
    """Evaluate unresolved type annotations in a signature object."""
    def evaluate_forwardref(ref: ForwardRef, globalns: Dict, localns: Dict) -> Any:
        """Evaluate a forward reference."""
        if sys.version_info > (3, 9):
            return ref._evaluate(globalns, localns, frozenset())
        else:
            return ref._evaluate(globalns, localns)

    def evaluate(annotation: Any, globalns: Dict, localns: Dict) -> Any:
        """Evaluate unresolved type annotation."""
        try:
            if isinstance(annotation, str):
                ref = ForwardRef(annotation, True)
                annotation = evaluate_forwardref(ref, globalns, localns)

                if isinstance(annotation, ForwardRef):
                    annotation = evaluate_forwardref(ref, globalns, localns)
                elif isinstance(annotation, str):
                    # might be a ForwardRef'ed annotation in overloaded functions
                    ref = ForwardRef(annotation, True)
                    annotation = evaluate_forwardref(ref, globalns, localns)
        except (NameError, TypeError):
            # failed to evaluate type. skipped.
            pass

        return annotation

    if globalns is None:
        globalns = {}
    if localns is None:
        localns = globalns

    parameters = list(sig.parameters.values())
    for i, param in enumerate(parameters):
        if param.annotation:
            annotation = evaluate(param.annotation, globalns, localns)
            parameters[i] = param.replace(annotation=annotation)

    return_annotation = sig.return_annotation
    if return_annotation:
        return_annotation = evaluate(return_annotation, globalns, localns)

    return sig.replace(parameters=parameters, return_annotation=return_annotation)


def stringify_signature(sig: inspect.Signature, show_annotation: bool = True,
                        show_return_annotation: bool = True) -> str:
    """Stringify a Signature object.

    :param show_annotation: Show annotation in result
    """
    args = []
    last_kind = None
    for param in sig.parameters.values():
        if param.kind != param.POSITIONAL_ONLY and last_kind == param.POSITIONAL_ONLY:
            # PEP-570: Separator for Positional Only Parameter: /
            args.append('/')
        if param.kind == param.KEYWORD_ONLY and last_kind in (param.POSITIONAL_OR_KEYWORD,
                                                              param.POSITIONAL_ONLY,
                                                              None):
            # PEP-3102: Separator for Keyword Only Parameter: *
            args.append('*')

        arg = StringIO()
        if param.kind == param.VAR_POSITIONAL:
            arg.write('*' + param.name)
        elif param.kind == param.VAR_KEYWORD:
            arg.write('**' + param.name)
        else:
            arg.write(param.name)

        if show_annotation and param.annotation is not param.empty:
            arg.write(': ')
            arg.write(stringify_annotation(param.annotation))
        if param.default is not param.empty:
            if show_annotation and param.annotation is not param.empty:
                arg.write(' = ')
            else:
                arg.write('=')
            arg.write(object_description(param.default))

        args.append(arg.getvalue())
        last_kind = param.kind

    if last_kind == Parameter.POSITIONAL_ONLY:
        # PEP-570: Separator for Positional Only Parameter: /
        args.append('/')

    if (sig.return_annotation is Parameter.empty or
            show_annotation is False or
            show_return_annotation is False):
        return '(%s)' % ', '.join(args)
    else:
        annotation = stringify_annotation(sig.return_annotation)
        return '(%s) -> %s' % (', '.join(args), annotation)


def signature_from_str(signature: str) -> inspect.Signature:
    """Create a Signature object from string."""
    code = 'def func' + signature + ': pass'
    module = ast.parse(code)
    function = cast(ast.FunctionDef, module.body[0])  # type: ignore

    return signature_from_ast(function, code)


def signature_from_ast(node: ast.FunctionDef, code: str = '') -> inspect.Signature:
    """Create a Signature object from AST *node*."""
    args = node.args
    defaults = list(args.defaults)
    params = []
    if hasattr(args, "posonlyargs"):
        posonlyargs = len(args.posonlyargs)  # type: ignore
        positionals = posonlyargs + len(args.args)
    else:
        posonlyargs = 0
        positionals = len(args.args)

    for _ in range(len(defaults), positionals):
        defaults.insert(0, Parameter.empty)

    if hasattr(args, "posonlyargs"):
        for i, arg in enumerate(args.posonlyargs):  # type: ignore
            if defaults[i] is Parameter.empty:
                default = Parameter.empty
            else:
                default = ast_unparse(defaults[i], code)

            annotation = ast_unparse(arg.annotation, code) or Parameter.empty
            params.append(Parameter(arg.arg, Parameter.POSITIONAL_ONLY,
                                    default=default, annotation=annotation))

    for i, arg in enumerate(args.args):
        if defaults[i + posonlyargs] is Parameter.empty:
            default = Parameter.empty
        else:
            default = ast_unparse(defaults[i + posonlyargs], code)

        annotation = ast_unparse(arg.annotation, code) or Parameter.empty
        params.append(Parameter(arg.arg, Parameter.POSITIONAL_OR_KEYWORD,
                                default=default, annotation=annotation))

    if args.vararg:
        annotation = ast_unparse(args.vararg.annotation, code) or Parameter.empty
        params.append(Parameter(args.vararg.arg, Parameter.VAR_POSITIONAL,
                                annotation=annotation))

    for i, arg in enumerate(args.kwonlyargs):
        default = ast_unparse(args.kw_defaults[i], code) or Parameter.empty
        annotation = ast_unparse(arg.annotation, code) or Parameter.empty
        params.append(Parameter(arg.arg, Parameter.KEYWORD_ONLY, default=default,
                                annotation=annotation))

    if args.kwarg:
        annotation = ast_unparse(args.kwarg.annotation, code) or Parameter.empty
        params.append(Parameter(args.kwarg.arg, Parameter.VAR_KEYWORD,
                                annotation=annotation))

    return_annotation = ast_unparse(node.returns, code) or Parameter.empty

    return inspect.Signature(params, return_annotation=return_annotation)


def getdoc(obj: Any, attrgetter: Callable = safe_getattr,
           allow_inherited: bool = False, cls: Any = None, name: str = None) -> str:
    """Get the docstring for the object.

    This tries to obtain the docstring for some kind of objects additionally:

    * partial functions
    * inherited docstring
    * inherited decorated methods
    """
    doc = attrgetter(obj, '__doc__', None)
    if ispartial(obj) and doc == obj.__class__.__doc__:
        return getdoc(obj.func)
    elif doc is None and allow_inherited:
        doc = inspect.getdoc(obj)

        if doc is None and cls:
            # inspect.getdoc() does not support some kind of inherited and decorated methods.
            # This tries to obtain the docstring from super classes.
            for basecls in getattr(cls, '__mro__', []):
                meth = safe_getattr(basecls, name, None)
                if meth is not None:
                    doc = inspect.getdoc(meth)
                    if doc:
                        break

    return doc<|MERGE_RESOLUTION|>--- conflicted
+++ resolved
@@ -20,11 +20,7 @@
 from functools import partial, partialmethod
 from inspect import Parameter, isclass, ismethod, ismethoddescriptor, ismodule  # NOQA
 from io import StringIO
-<<<<<<< HEAD
-from typing import Any, Callable, Dict, cast
-=======
-from typing import Any, Callable, Dict, List, Mapping, Optional, Sequence, Tuple, cast
->>>>>>> 18b2707b
+from typing import Any, Callable, Dict, Optional, Sequence, cast
 
 from sphinx.deprecation import RemovedInSphinx50Warning
 from sphinx.pycode.ast import ast  # for py36-37
