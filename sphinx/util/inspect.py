--- conflicted
+++ resolved
@@ -326,26 +326,6 @@
         raise AttributeError(name)
 
 
-<<<<<<< HEAD
-=======
-def safe_getmembers(object: Any, predicate: Callable[[str], bool] = None,
-                    attr_getter: Callable = safe_getattr) -> List[Tuple[str, Any]]:
-    """A version of inspect.getmembers() that uses safe_getattr()."""
-    warnings.warn('safe_getmembers() is deprecated', RemovedInSphinx40Warning, stacklevel=2)
-
-    results = []  # type: List[Tuple[str, Any]]
-    for key in dir(object):
-        try:
-            value = attr_getter(object, key, None)
-        except AttributeError:
-            continue
-        if not predicate or predicate(value):
-            results.append((key, value))
-    results.sort()
-    return results
-
-
->>>>>>> 787fda8e
 def object_description(object: Any) -> str:
     """A repr() implementation that returns text safe to use in reST context."""
     if isinstance(object, dict):
@@ -548,157 +528,6 @@
     return inspect.Signature(params, return_annotation=return_annotation)
 
 
-<<<<<<< HEAD
-=======
-class Signature:
-    """The Signature object represents the call signature of a callable object and
-    its return annotation.
-    """
-
-    empty = inspect.Signature.empty
-
-    def __init__(self, subject: Callable, bound_method: bool = False,
-                 has_retval: bool = True) -> None:
-        warnings.warn('sphinx.util.inspect.Signature() is deprecated',
-                      RemovedInSphinx40Warning, stacklevel=2)
-
-        # check subject is not a built-in class (ex. int, str)
-        if (isinstance(subject, type) and
-                is_builtin_class_method(subject, "__new__") and
-                is_builtin_class_method(subject, "__init__")):
-            raise TypeError("can't compute signature for built-in type {}".format(subject))
-
-        self.subject = subject
-        self.has_retval = has_retval
-        self.partialmethod_with_noargs = False
-
-        try:
-            self.signature = inspect.signature(subject)  # type: Optional[inspect.Signature]
-        except IndexError:
-            # Until python 3.6.4, cpython has been crashed on inspection for
-            # partialmethods not having any arguments.
-            # https://bugs.python.org/issue33009
-            if hasattr(subject, '_partialmethod'):
-                self.signature = None
-                self.partialmethod_with_noargs = True
-            else:
-                raise
-
-        try:
-            self.annotations = typing.get_type_hints(subject)
-        except Exception:
-            # get_type_hints() does not support some kind of objects like partial,
-            # ForwardRef and so on.  For them, it raises an exception. In that case,
-            # we try to build annotations from argspec.
-            self.annotations = {}
-
-        if bound_method:
-            # client gives a hint that the subject is a bound method
-
-            if inspect.ismethod(subject):
-                # inspect.signature already considers the subject is bound method.
-                # So it is not need to skip first argument.
-                self.skip_first_argument = False
-            else:
-                self.skip_first_argument = True
-        else:
-            # inspect.signature recognizes type of method properly without any hints
-            self.skip_first_argument = False
-
-    @property
-    def parameters(self) -> Mapping:
-        if self.partialmethod_with_noargs:
-            return {}
-        else:
-            return self.signature.parameters
-
-    @property
-    def return_annotation(self) -> Any:
-        if self.signature:
-            if self.has_retval:
-                return self.signature.return_annotation
-            else:
-                return Parameter.empty
-        else:
-            return None
-
-    def format_args(self, show_annotation: bool = True) -> str:
-        def get_annotation(param: Parameter) -> Any:
-            if isinstance(param.annotation, str) and param.name in self.annotations:
-                return self.annotations[param.name]
-            else:
-                return param.annotation
-
-        args = []
-        last_kind = None
-        for i, param in enumerate(self.parameters.values()):
-            # skip first argument if subject is bound method
-            if self.skip_first_argument and i == 0:
-                continue
-
-            arg = StringIO()
-
-            # insert '*' between POSITIONAL args and KEYWORD_ONLY args::
-            #     func(a, b, *, c, d):
-            if param.kind == param.KEYWORD_ONLY and last_kind in (param.POSITIONAL_OR_KEYWORD,
-                                                                  param.POSITIONAL_ONLY,
-                                                                  None):
-                args.append('*')
-
-            if param.kind in (param.POSITIONAL_ONLY,
-                              param.POSITIONAL_OR_KEYWORD,
-                              param.KEYWORD_ONLY):
-                arg.write(param.name)
-                if show_annotation and param.annotation is not param.empty:
-                    arg.write(': ')
-                    arg.write(stringify_annotation(get_annotation(param)))
-                if param.default is not param.empty:
-                    if param.annotation is param.empty or show_annotation is False:
-                        arg.write('=')
-                        arg.write(object_description(param.default))
-                    else:
-                        arg.write(' = ')
-                        arg.write(object_description(param.default))
-            elif param.kind == param.VAR_POSITIONAL:
-                arg.write('*')
-                arg.write(param.name)
-                if show_annotation and param.annotation is not param.empty:
-                    arg.write(': ')
-                    arg.write(stringify_annotation(get_annotation(param)))
-            elif param.kind == param.VAR_KEYWORD:
-                arg.write('**')
-                arg.write(param.name)
-                if show_annotation and param.annotation is not param.empty:
-                    arg.write(': ')
-                    arg.write(stringify_annotation(get_annotation(param)))
-
-            args.append(arg.getvalue())
-            last_kind = param.kind
-
-        if self.return_annotation is Parameter.empty or show_annotation is False:
-            return '(%s)' % ', '.join(args)
-        else:
-            if 'return' in self.annotations:
-                annotation = stringify_annotation(self.annotations['return'])
-            else:
-                annotation = stringify_annotation(self.return_annotation)
-
-            return '(%s) -> %s' % (', '.join(args), annotation)
-
-    def format_annotation(self, annotation: Any) -> str:
-        """Return formatted representation of a type annotation."""
-        return stringify_annotation(annotation)
-
-    def format_annotation_new(self, annotation: Any) -> str:
-        """format_annotation() for py37+"""
-        return stringify_annotation(annotation)
-
-    def format_annotation_old(self, annotation: Any) -> str:
-        """format_annotation() for py36 or below"""
-        return stringify_annotation(annotation)
-
-
->>>>>>> 787fda8e
 def getdoc(obj: Any, attrgetter: Callable = safe_getattr,
            allow_inherited: bool = False, cls: Any = None, name: str = None) -> str:
     """Get the docstring for the object.
