--- conflicted
+++ resolved
@@ -27,14 +27,11 @@
 import sphinx
 from sphinx import package_dir, locale
 from sphinx.config import Config
-<<<<<<< HEAD
-from sphinx.errors import (
-    ApplicationError, ConfigError, ExtensionError, VersionRequirementError)
-=======
->>>>>>> 280d2c79
 from sphinx.deprecation import RemovedInSphinx20Warning
 from sphinx.environment import BuildEnvironment
-from sphinx.errors import ConfigError, ExtensionError, VersionRequirementError
+from sphinx.errors import (
+    ApplicationError, ConfigError, ExtensionError, VersionRequirementError
+)
 from sphinx.events import EventManager
 from sphinx.extension import verify_required_extensions
 from sphinx.locale import __
@@ -45,12 +42,8 @@
 from sphinx.util.console import bold  # type: ignore
 from sphinx.util.docutils import is_html5_writer_available, directive_helper
 from sphinx.util.i18n import find_catalog_source_files
-<<<<<<< HEAD
-from sphinx.util.osutil import abspath
-=======
-from sphinx.util.osutil import ENOENT, ensuredir
+from sphinx.util.osutil import ENOENT, abspath, ensuredir
 from sphinx.util.tags import Tags
->>>>>>> 280d2c79
 
 if False:
     # For type annotation
