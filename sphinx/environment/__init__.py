--- conflicted
+++ resolved
@@ -266,14 +266,6 @@
         # Allow to disable by 3rd party extension (workaround)
         self.settings.setdefault('smart_quotes', True)
 
-<<<<<<< HEAD
-=======
-    def set_warnfunc(self, func):
-        # type: (Callable) -> None
-        warnings.warn('env.set_warnfunc() is now deprecated. Use sphinx.util.logging instead.',
-                      RemovedInSphinx20Warning, stacklevel=2)
-
->>>>>>> f4d7b2e6
     def set_versioning_method(self, method, compare):
         # type: (unicode, bool) -> None
         """This sets the doctree versioning method for this environment.
@@ -537,35 +529,6 @@
         """
         self.reread_always.add(self.docname)
 
-<<<<<<< HEAD
-=======
-    def note_toctree(self, docname, toctreenode):
-        # type: (unicode, addnodes.toctree) -> None
-        """Note a TOC tree directive in a document and gather information about
-        file relations from it.
-        """
-        warnings.warn('env.note_toctree() is deprecated. '
-                      'Use sphinx.environment.adapters.toctree.TocTree instead.',
-                      RemovedInSphinx20Warning, stacklevel=2)
-        TocTree(self).note(docname, toctreenode)
-
-    def get_toc_for(self, docname, builder):
-        # type: (unicode, Builder) -> Dict[unicode, nodes.Node]
-        """Return a TOC nodetree -- for use on the same page only!"""
-        warnings.warn('env.get_toc_for() is deprecated. '
-                      'Use sphinx.environment.adapters.toctre.TocTree instead.',
-                      RemovedInSphinx20Warning, stacklevel=2)
-        return TocTree(self).get_toc_for(docname, builder)
-
-    def get_toctree_for(self, docname, builder, collapse, **kwds):
-        # type: (unicode, Builder, bool, Any) -> addnodes.toctree
-        """Return the global TOC nodetree."""
-        warnings.warn('env.get_toctree_for() is deprecated. '
-                      'Use sphinx.environment.adapters.toctre.TocTree instead.',
-                      RemovedInSphinx20Warning, stacklevel=2)
-        return TocTree(self).get_toctree_for(docname, builder, collapse, **kwds)
-
->>>>>>> f4d7b2e6
     def get_domain(self, domainname):
         # type: (unicode) -> Domain
         """Return the domain instance with the specified name.
@@ -653,19 +616,6 @@
         # allow custom references to be resolved
         self.app.emit('doctree-resolved', doctree, docname)
 
-<<<<<<< HEAD
-=======
-    def create_index(self, builder, group_entries=True,
-                     _fixre=re.compile(r'(.*) ([(][^()]*[)])')):
-        # type: (Builder, bool, Pattern) -> List[Tuple[unicode, List[Tuple[unicode, List[unicode]]]]]  # NOQA
-        warnings.warn('env.create_index() is deprecated. '
-                      'Use sphinx.environment.adapters.indexentreis.IndexEntries instead.',
-                      RemovedInSphinx20Warning, stacklevel=2)
-        return IndexEntries(self).create_index(builder,
-                                               group_entries=group_entries,
-                                               _fixre=_fixre)
-
->>>>>>> f4d7b2e6
     def collect_relations(self):
         # type: () -> Dict[unicode, List[unicode]]
         traversed = set()
