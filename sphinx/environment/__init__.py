"""
    sphinx.environment
    ~~~~~~~~~~~~~~~~~~

    Global creation environment.

    :copyright: Copyright 2007-2021 by the Sphinx team, see AUTHORS.
    :license: BSD, see LICENSE for details.
"""

import os
import pickle
<<<<<<< HEAD
=======
import posixpath
import warnings
>>>>>>> a71028bf
from collections import defaultdict
from copy import copy
from datetime import datetime
from os import path
from typing import (TYPE_CHECKING, Any, Callable, Dict, Generator, Iterator, List, Set, Tuple,
                    Union)

from docutils import nodes
from docutils.nodes import Node

from sphinx import addnodes
from sphinx.config import Config
from sphinx.domains import Domain
from sphinx.environment.adapters.toctree import TocTree
from sphinx.errors import BuildEnvironmentError, DocumentError, ExtensionError, SphinxError
from sphinx.events import EventManager
from sphinx.locale import __
from sphinx.project import Project
from sphinx.transforms import SphinxTransformer
from sphinx.util import DownloadFiles, FilenameUniqDict, logging
from sphinx.util.docutils import LoggingReporter
from sphinx.util.i18n import CatalogRepository, docname_to_domain
from sphinx.util.nodes import is_translatable

if TYPE_CHECKING:
    from sphinx.application import Sphinx
    from sphinx.builders import Builder


logger = logging.getLogger(__name__)

default_settings = {
    'embed_stylesheet': False,
    'cloak_email_addresses': True,
    'pep_base_url': 'https://www.python.org/dev/peps/',
    'pep_references': None,
    'rfc_base_url': 'https://tools.ietf.org/html/',
    'rfc_references': None,
    'input_encoding': 'utf-8-sig',
    'doctitle_xform': False,
    'sectsubtitle_xform': False,
    'halt_level': 5,
    'file_insertion_enabled': True,
    'smartquotes_locales': [],
}  # type: Dict[str, Any]

# This is increased every time an environment attribute is added
# or changed to properly invalidate pickle files.
ENV_VERSION = 56

# config status
CONFIG_OK = 1
CONFIG_NEW = 2
CONFIG_CHANGED = 3
CONFIG_EXTENSIONS_CHANGED = 4

CONFIG_CHANGED_REASON = {
    CONFIG_NEW: __('new config'),
    CONFIG_CHANGED: __('config changed'),
    CONFIG_EXTENSIONS_CHANGED: __('extensions changed'),
}


versioning_conditions = {
    'none': False,
    'text': is_translatable,
}  # type: Dict[str, Union[bool, Callable]]


class BuildEnvironment:
    """
    The environment in which the ReST files are translated.
    Stores an inventory of cross-file targets and provides doctree
    transformations to resolve links to them.
    """

    domains = None  # type: Dict[str, Domain]

    # --------- ENVIRONMENT INITIALIZATION -------------------------------------

    def __init__(self, app: "Sphinx" = None):
        self.app = None                  # type: Sphinx
        self.doctreedir = None           # type: str
        self.srcdir = None               # type: str
        self.config = None               # type: Config
        self.config_status = None        # type: int
        self.config_status_extra = None  # type: str
        self.events = None               # type: EventManager
        self.project = None              # type: Project
        self.version = None              # type: Dict[str, str]

        # the method of doctree versioning; see set_versioning_method
        self.versioning_condition = None  # type: Union[bool, Callable]
        self.versioning_compare = None  # type: bool

        # all the registered domains, set by the application
        self.domains = {}

        # the docutils settings for building
        self.settings = default_settings.copy()
        self.settings['env'] = self

        # All "docnames" here are /-separated and relative and exclude
        # the source suffix.

        self.all_docs = {}          # type: Dict[str, float]
                                    # docname -> mtime at the time of reading
                                    # contains all read docnames
        self.dependencies = defaultdict(set)    # type: Dict[str, Set[str]]
                                    # docname -> set of dependent file
                                    # names, relative to documentation root
        self.included = defaultdict(set)        # type: Dict[str, Set[str]]
                                    # docname -> set of included file
                                    # docnames included from other documents
        self.reread_always = set()  # type: Set[str]
                                    # docnames to re-read unconditionally on
                                    # next build

        # File metadata
        self.metadata = defaultdict(dict)       # type: Dict[str, Dict[str, Any]]
                                                # docname -> dict of metadata items

        # TOC inventory
        self.titles = {}            # type: Dict[str, nodes.title]
                                    # docname -> title node
        self.longtitles = {}        # type: Dict[str, nodes.title]
                                    # docname -> title node; only different if
                                    # set differently with title directive
        self.tocs = {}              # type: Dict[str, nodes.bullet_list]
                                    # docname -> table of contents nodetree
        self.toc_num_entries = {}   # type: Dict[str, int]
                                    # docname -> number of real entries

        # used to determine when to show the TOC
        # in a sidebar (don't show if it's only one item)
        self.toc_secnumbers = {}    # type: Dict[str, Dict[str, Tuple[int, ...]]]
                                    # docname -> dict of sectionid -> number
        self.toc_fignumbers = {}    # type: Dict[str, Dict[str, Dict[str, Tuple[int, ...]]]]
                                    # docname -> dict of figtype ->
                                    # dict of figureid -> number

        self.toctree_includes = {}  # type: Dict[str, List[str]]
                                    # docname -> list of toctree includefiles
        self.files_to_rebuild = {}  # type: Dict[str, Set[str]]
                                    # docname -> set of files
                                    # (containing its TOCs) to rebuild too
        self.glob_toctrees = set()  # type: Set[str]
                                    # docnames that have :glob: toctrees
        self.numbered_toctrees = set()  # type: Set[str]
                                        # docnames that have :numbered: toctrees

        # domain-specific inventories, here to be pickled
        self.domaindata = {}        # type: Dict[str, Dict]
                                    # domainname -> domain-specific dict

        # these map absolute path -> (docnames, unique filename)
        self.images = FilenameUniqDict()    # type: FilenameUniqDict
        self.dlfiles = DownloadFiles()      # type: DownloadFiles
                                            # filename -> (set of docnames, destination)

        # the original URI for images
        self.original_image_uri = {}  # type: Dict[str, str]

        # temporary data storage while reading a document
        self.temp_data = {}         # type: Dict[str, Any]
        # context for cross-references (e.g. current module or class)
        # this is similar to temp_data, but will for example be copied to
        # attributes of "any" cross references
        self.ref_context = {}       # type: Dict[str, Any]

        # set up environment
        if app:
            self.setup(app)

    def __getstate__(self) -> Dict:
        """Obtains serializable data for pickling."""
        __dict__ = self.__dict__.copy()
        __dict__.update(app=None, domains={}, events=None)  # clear unpickable attributes
        return __dict__

    def __setstate__(self, state: Dict) -> None:
        self.__dict__.update(state)

    def setup(self, app: "Sphinx") -> None:
        """Set up BuildEnvironment object."""
        if self.version and self.version != app.registry.get_envversion(app):
            raise BuildEnvironmentError(__('build environment version not current'))
        elif self.srcdir and self.srcdir != app.srcdir:
            raise BuildEnvironmentError(__('source directory has changed'))

        if self.project:
            app.project.restore(self.project)

        self.app = app
        self.doctreedir = app.doctreedir
        self.events = app.events
        self.srcdir = app.srcdir
        self.project = app.project
        self.version = app.registry.get_envversion(app)

        # initialize domains
        self.domains = {}
        for domain in app.registry.create_domains(self):
            self.domains[domain.name] = domain

        # setup domains (must do after all initialization)
        for domain in self.domains.values():
            domain.setup()

        # initialize config
        self._update_config(app.config)

        # initialie settings
        self._update_settings(app.config)

    def _update_config(self, config: Config) -> None:
        """Update configurations by new one."""
        self.config_status = CONFIG_OK
        self.config_status_extra = ''
        if self.config is None:
            self.config_status = CONFIG_NEW
        elif self.config.extensions != config.extensions:
            self.config_status = CONFIG_EXTENSIONS_CHANGED
            extensions = sorted(
                set(self.config.extensions) ^ set(config.extensions))
            if len(extensions) == 1:
                extension = extensions[0]
            else:
                extension = '%d' % (len(extensions),)
            self.config_status_extra = ' (%r)' % (extension,)
        else:
            # check if a config value was changed that affects how
            # doctrees are read
            for item in config.filter('env'):
                if self.config[item.name] != item.value:
                    self.config_status = CONFIG_CHANGED
                    self.config_status_extra = ' (%r)' % (item.name,)
                    break

        self.config = config

    def _update_settings(self, config: Config) -> None:
        """Update settings by new config."""
        self.settings['input_encoding'] = config.source_encoding
        self.settings['trim_footnote_reference_space'] = config.trim_footnote_reference_space
        self.settings['language_code'] = config.language or 'en'

        # Allow to disable by 3rd party extension (workaround)
        self.settings.setdefault('smart_quotes', True)

    def set_versioning_method(self, method: Union[str, Callable], compare: bool) -> None:
        """This sets the doctree versioning method for this environment.

        Versioning methods are a builder property; only builders with the same
        versioning method can share the same doctree directory.  Therefore, we
        raise an exception if the user tries to use an environment with an
        incompatible versioning method.
        """
        condition = None  # type: Union[bool, Callable]
        if callable(method):
            condition = method
        else:
            if method not in versioning_conditions:
                raise ValueError('invalid versioning method: %r' % method)
            condition = versioning_conditions[method]

        if self.versioning_condition not in (None, condition):
            raise SphinxError(__('This environment is incompatible with the '
                                 'selected builder, please choose another '
                                 'doctree directory.'))
        self.versioning_condition = condition
        self.versioning_compare = compare

    def clear_doc(self, docname: str) -> None:
        """Remove all traces of a source file in the inventory."""
        if docname in self.all_docs:
            self.all_docs.pop(docname, None)
            self.included.pop(docname, None)
            self.reread_always.discard(docname)

        for domain in self.domains.values():
            domain.clear_doc(docname)

    def merge_info_from(self, docnames: List[str], other: "BuildEnvironment",
                        app: "Sphinx") -> None:
        """Merge global information gathered about *docnames* while reading them
        from the *other* environment.

        This possibly comes from a parallel build process.
        """
        docnames = set(docnames)  # type: ignore
        for docname in docnames:
            self.all_docs[docname] = other.all_docs[docname]
            self.included[docname] = other.included[docname]
            if docname in other.reread_always:
                self.reread_always.add(docname)

        for domainname, domain in self.domains.items():
            domain.merge_domaindata(docnames, other.domaindata[domainname])
        self.events.emit('env-merge-info', self, docnames, other)

    def path2doc(self, filename: str) -> str:
        """Return the docname for the filename if the file is document.

        *filename* should be absolute or relative to the source directory.
        """
        return self.project.path2doc(filename)

    def doc2path(self, docname: str, base: bool = True) -> str:
        """Return the filename for the document name.

        If *base* is True, return absolute path under self.srcdir.
        If *base* is False, return relative path to self.srcdir.
        """
        return self.project.doc2path(docname, base)

    def relfn2path(self, filename: str, docname: str = None) -> Tuple[str, str]:
        """Return paths to a file referenced from a document, relative to
        documentation root and absolute.

        In the input "filename", absolute filenames are taken as relative to the
        source dir, while relative filenames are relative to the dir of the
        containing document.
        """
        if filename.startswith('/') or filename.startswith(os.sep):
            rel_fn = filename[1:]
        else:
            docdir = path.dirname(self.doc2path(docname or self.docname,
                                                base=None))
            rel_fn = path.join(docdir, filename)

        return (posixpath.normpath(rel_fn),
                path.normpath(path.join(self.srcdir, rel_fn)))

    @property
    def found_docs(self) -> Set[str]:
        """contains all existing docnames."""
        return self.project.docnames

    def find_files(self, config: Config, builder: "Builder") -> None:
        """Find all source files in the source dir and put them in
        self.found_docs.
        """
        try:
            exclude_paths = (self.config.exclude_patterns +
                             self.config.templates_path +
                             builder.get_asset_paths())
            self.project.discover(exclude_paths)

            # Current implementation is applying translated messages in the reading
            # phase.Therefore, in order to apply the updated message catalog, it is
            # necessary to re-process from the reading phase. Here, if dependency
            # is set for the doc source and the mo file, it is processed again from
            # the reading phase when mo is updated. In the future, we would like to
            # move i18n process into the writing phase, and remove these lines.
            if builder.use_message_catalog:
                # add catalog mo file dependency
                repo = CatalogRepository(self.srcdir, self.config.locale_dirs,
                                         self.config.language, self.config.source_encoding)
                mo_paths = {c.domain: c.mo_path for c in repo.catalogs}
                for docname in self.found_docs:
                    domain = docname_to_domain(docname, self.config.gettext_compact)
                    if domain in mo_paths:
                        self.dependencies[docname].add(mo_paths[domain])
        except OSError as exc:
            raise DocumentError(__('Failed to scan documents in %s: %r') %
                                (self.srcdir, exc)) from exc

    def get_outdated_files(self, config_changed: bool) -> Tuple[Set[str], Set[str], Set[str]]:
        """Return (added, changed, removed) sets."""
        # clear all files no longer present
        removed = set(self.all_docs) - self.found_docs

        added = set()  # type: Set[str]
        changed = set()  # type: Set[str]

        if config_changed:
            # config values affect e.g. substitutions
            added = self.found_docs
        else:
            for docname in self.found_docs:
                if docname not in self.all_docs:
                    logger.debug('[build target] added %r', docname)
                    added.add(docname)
                    continue
                # if the doctree file is not there, rebuild
                filename = path.join(self.doctreedir, docname + '.doctree')
                if not path.isfile(filename):
                    logger.debug('[build target] changed %r', docname)
                    changed.add(docname)
                    continue
                # check the "reread always" list
                if docname in self.reread_always:
                    logger.debug('[build target] changed %r', docname)
                    changed.add(docname)
                    continue
                # check the mtime of the document
                mtime = self.all_docs[docname]
                newmtime = path.getmtime(self.doc2path(docname))
                if newmtime > mtime:
                    logger.debug('[build target] outdated %r: %s -> %s',
                                 docname,
                                 datetime.utcfromtimestamp(mtime),
                                 datetime.utcfromtimestamp(newmtime))
                    changed.add(docname)
                    continue
                # finally, check the mtime of dependencies
                for dep in self.dependencies[docname]:
                    try:
                        # this will do the right thing when dep is absolute too
                        deppath = path.join(self.srcdir, dep)
                        if not path.isfile(deppath):
                            changed.add(docname)
                            break
                        depmtime = path.getmtime(deppath)
                        if depmtime > mtime:
                            changed.add(docname)
                            break
                    except OSError:
                        # give it another chance
                        changed.add(docname)
                        break

        return added, changed, removed

    def check_dependents(self, app: "Sphinx", already: Set[str]) -> Generator[str, None, None]:
        to_rewrite = []  # type: List[str]
        for docnames in self.events.emit('env-get-updated', self):
            to_rewrite.extend(docnames)
        for docname in set(to_rewrite):
            if docname not in already:
                yield docname

    # --------- SINGLE FILE READING --------------------------------------------

    def prepare_settings(self, docname: str) -> None:
        """Prepare to set up environment for reading."""
        self.temp_data['docname'] = docname
        # defaults to the global default, but can be re-set in a document
        self.temp_data['default_role'] = self.config.default_role
        self.temp_data['default_domain'] = \
            self.domains.get(self.config.primary_domain)

    # utilities to use while reading a document

    @property
    def docname(self) -> str:
        """Returns the docname of the document currently being parsed."""
        return self.temp_data['docname']

    def new_serialno(self, category: str = '') -> int:
        """Return a serial number, e.g. for index entry targets.

        The number is guaranteed to be unique in the current document.
        """
        key = category + 'serialno'
        cur = self.temp_data.get(key, 0)
        self.temp_data[key] = cur + 1
        return cur

    def note_dependency(self, filename: str) -> None:
        """Add *filename* as a dependency of the current document.

        This means that the document will be rebuilt if this file changes.

        *filename* should be absolute or relative to the source directory.
        """
        self.dependencies[self.docname].add(filename)

    def note_included(self, filename: str) -> None:
        """Add *filename* as a included from other document.

        This means the document is not orphaned.

        *filename* should be absolute or relative to the source directory.
        """
        self.included[self.docname].add(self.path2doc(filename))

    def note_reread(self) -> None:
        """Add the current document to the list of documents that will
        automatically be re-read at the next build.
        """
        self.reread_always.add(self.docname)

    def get_domain(self, domainname: str) -> Domain:
        """Return the domain instance with the specified name.

        Raises an ExtensionError if the domain is not registered.
        """
        try:
            return self.domains[domainname]
        except KeyError as exc:
            raise ExtensionError(__('Domain %r is not registered') % domainname) from exc

    # --------- RESOLVING REFERENCES AND TOCTREES ------------------------------

    def get_doctree(self, docname: str) -> nodes.document:
        """Read the doctree for a file from the pickle and return it."""
        filename = path.join(self.doctreedir, docname + '.doctree')
        with open(filename, 'rb') as f:
            doctree = pickle.load(f)
        doctree.settings.env = self
        doctree.reporter = LoggingReporter(self.doc2path(docname))
        return doctree

    def get_and_resolve_doctree(self, docname: str, builder: "Builder",
                                doctree: nodes.document = None, prune_toctrees: bool = True,
                                includehidden: bool = False) -> nodes.document:
        """Read the doctree from the pickle, resolve cross-references and
        toctrees and return it.
        """
        if doctree is None:
            doctree = self.get_doctree(docname)

        # resolve all pending cross-references
        self.apply_post_transforms(doctree, docname)

        # now, resolve all toctree nodes
        for toctreenode in doctree.traverse(addnodes.toctree):
            result = TocTree(self).resolve(docname, builder, toctreenode,
                                           prune=prune_toctrees,
                                           includehidden=includehidden)
            if result is None:
                toctreenode.replace_self([])
            else:
                toctreenode.replace_self(result)

        return doctree

    def resolve_toctree(self, docname: str, builder: "Builder", toctree: addnodes.toctree,
                        prune: bool = True, maxdepth: int = 0, titles_only: bool = False,
                        collapse: bool = False, includehidden: bool = False) -> Node:
        """Resolve a *toctree* node into individual bullet lists with titles
        as items, returning None (if no containing titles are found) or
        a new node.

        If *prune* is True, the tree is pruned to *maxdepth*, or if that is 0,
        to the value of the *maxdepth* option on the *toctree* node.
        If *titles_only* is True, only toplevel document titles will be in the
        resulting tree.
        If *collapse* is True, all branches not containing docname will
        be collapsed.
        """
        return TocTree(self).resolve(docname, builder, toctree, prune,
                                     maxdepth, titles_only, collapse,
                                     includehidden)

    def resolve_references(self, doctree: nodes.document, fromdocname: str,
                           builder: "Builder") -> None:
        self.apply_post_transforms(doctree, fromdocname)

    def apply_post_transforms(self, doctree: nodes.document, docname: str) -> None:
        """Apply all post-transforms."""
        try:
            # set env.docname during applying post-transforms
            backup = copy(self.temp_data)
            self.temp_data['docname'] = docname

            transformer = SphinxTransformer(doctree)
            transformer.set_environment(self)
            transformer.add_transforms(self.app.registry.get_post_transforms())
            transformer.apply_transforms()
        finally:
            self.temp_data = backup

        # allow custom references to be resolved
        self.events.emit('doctree-resolved', doctree, docname)

    def collect_relations(self) -> Dict[str, List[str]]:
        traversed = set()

        def traverse_toctree(parent: str, docname: str) -> Iterator[Tuple[str, str]]:
            if parent == docname:
                logger.warning(__('self referenced toctree found. Ignored.'),
                               location=docname, type='toc',
                               subtype='circular')
                return

            # traverse toctree by pre-order
            yield parent, docname
            traversed.add(docname)

            for child in (self.toctree_includes.get(docname) or []):
                for subparent, subdocname in traverse_toctree(docname, child):
                    if subdocname not in traversed:
                        yield subparent, subdocname
                        traversed.add(subdocname)

        relations = {}
        docnames = traverse_toctree(None, self.config.master_doc)
        prevdoc = None
        parent, docname = next(docnames)
        for nextparent, nextdoc in docnames:
            relations[docname] = [parent, prevdoc, nextdoc]
            prevdoc = docname
            docname = nextdoc
            parent = nextparent

        relations[docname] = [parent, prevdoc, None]

        return relations

    def check_consistency(self) -> None:
        """Do consistency checks."""
        included = set().union(*self.included.values())  # type: ignore
        for docname in sorted(self.all_docs):
            if docname not in self.files_to_rebuild:
                if docname == self.config.master_doc:
                    # the master file is not included anywhere ;)
                    continue
                if docname in included:
                    # the document is included from other documents
                    continue
                if 'orphan' in self.metadata[docname]:
                    continue
                logger.warning(__('document isn\'t included in any toctree'),
                               location=docname)

        # call check-consistency for all extensions
        for domain in self.domains.values():
            domain.check_consistency()
        self.events.emit('env-check-consistency', self)<|MERGE_RESOLUTION|>--- conflicted
+++ resolved
@@ -10,11 +10,7 @@
 
 import os
 import pickle
-<<<<<<< HEAD
-=======
 import posixpath
-import warnings
->>>>>>> a71028bf
 from collections import defaultdict
 from copy import copy
 from datetime import datetime
