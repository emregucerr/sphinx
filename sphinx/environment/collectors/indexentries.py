--- conflicted
+++ resolved
@@ -9,13 +9,8 @@
     :license: BSD, see LICENSE for details.
 """
 
-<<<<<<< HEAD
-from typing import TYPE_CHECKING
-
 from six import text_type
 
-=======
->>>>>>> d97f41c0
 from sphinx import addnodes
 from sphinx.environment.collectors import EnvironmentCollector
 from sphinx.util import split_index_msg, logging
