--- conflicted
+++ resolved
@@ -6,13 +6,9 @@
 #, fuzzy
 msgid ""
 msgstr ""
-"Project-Id-Version: Sphinx 1.0\n"
+"Project-Id-Version: Sphinx 1.0pre/4bacd76a2cdc+a18846601c6e+\n"
 "Report-Msgid-Bugs-To: EMAIL@ADDRESS\n"
-<<<<<<< HEAD
-"POT-Creation-Date: 2009-07-03 13:36+0200\n"
-=======
-"POT-Creation-Date: 2009-08-06 23:04+0200\n"
->>>>>>> 0f5532cf
+"POT-Creation-Date: 2009-08-09 22:45+0200\n"
 "PO-Revision-Date: YEAR-MO-DA HO:MI+ZONE\n"
 "Last-Translator: FULL NAME <EMAIL@ADDRESS>\n"
 "Language-Team: LANGUAGE <LL@li.org>\n"
@@ -21,20 +17,117 @@
 "Content-Transfer-Encoding: 8bit\n"
 "Generated-By: Babel 0.9.4\n"
 
-<<<<<<< HEAD
-#: sphinx/environment.py:107 sphinx/writers/latex.py:184
-=======
-#: sphinx/environment.py:103 sphinx/writers/latex.py:184
->>>>>>> 0f5532cf
+#: sphinx/domains.py:290
+#, python-format
+msgid "%s() (built-in function)"
+msgstr ""
+
+#: sphinx/domains.py:291 sphinx/domains.py:348 sphinx/domains.py:360
+#: sphinx/domains.py:373
+#, python-format
+msgid "%s() (in module %s)"
+msgstr ""
+
+#: sphinx/domains.py:294
+#, python-format
+msgid "%s (built-in variable)"
+msgstr ""
+
+#: sphinx/domains.py:295 sphinx/domains.py:386
+#, python-format
+msgid "%s (in module %s)"
+msgstr ""
+
+#: sphinx/domains.py:311
+#, python-format
+msgid "%s (built-in class)"
+msgstr ""
+
+#: sphinx/domains.py:312
+#, python-format
+msgid "%s (class in %s)"
+msgstr ""
+
+#: sphinx/domains.py:352
+#, python-format
+msgid "%s() (%s.%s method)"
+msgstr ""
+
+#: sphinx/domains.py:354
+#, python-format
+msgid "%s() (%s method)"
+msgstr ""
+
+#: sphinx/domains.py:364
+#, python-format
+msgid "%s() (%s.%s static method)"
+msgstr ""
+
+#: sphinx/domains.py:367
+#, python-format
+msgid "%s() (%s static method)"
+msgstr ""
+
+#: sphinx/domains.py:377
+#, python-format
+msgid "%s() (%s.%s class method)"
+msgstr ""
+
+#: sphinx/domains.py:380
+#, python-format
+msgid "%s() (%s class method)"
+msgstr ""
+
+#: sphinx/domains.py:390
+#, python-format
+msgid "%s (%s.%s attribute)"
+msgstr ""
+
+#: sphinx/domains.py:392
+#, python-format
+msgid "%s (%s attribute)"
+msgstr ""
+
+#: sphinx/domains.py:437
+msgid "Platforms: "
+msgstr ""
+
+#: sphinx/domains.py:443
+#, python-format
+msgid "%s (module)"
+msgstr ""
+
+#: sphinx/domains.py:705
+#, python-format
+msgid "%s (C function)"
+msgstr ""
+
+#: sphinx/domains.py:707
+#, python-format
+msgid "%s (C member)"
+msgstr ""
+
+#: sphinx/domains.py:709
+#, python-format
+msgid "%s (C macro)"
+msgstr ""
+
+#: sphinx/domains.py:711
+#, python-format
+msgid "%s (C type)"
+msgstr ""
+
+#: sphinx/domains.py:713
+#, python-format
+msgid "%s (C variable)"
+msgstr ""
+
+#: sphinx/environment.py:106 sphinx/writers/latex.py:184
 #, python-format
 msgid "%B %d, %Y"
 msgstr ""
 
-<<<<<<< HEAD
-#: sphinx/environment.py:327 sphinx/themes/basic/genindex-single.html:2
-=======
-#: sphinx/environment.py:324 sphinx/themes/basic/genindex-single.html:2
->>>>>>> 0f5532cf
+#: sphinx/environment.py:333 sphinx/themes/basic/genindex-single.html:2
 #: sphinx/themes/basic/genindex-split.html:2
 #: sphinx/themes/basic/genindex-split.html:5
 #: sphinx/themes/basic/genindex.html:2 sphinx/themes/basic/genindex.html:5
@@ -43,28 +136,20 @@
 msgid "Index"
 msgstr ""
 
-<<<<<<< HEAD
-#: sphinx/environment.py:328 sphinx/writers/latex.py:189
+#: sphinx/environment.py:334 sphinx/writers/latex.py:189
 msgid "Module Index"
 msgstr ""
 
-#: sphinx/environment.py:329 sphinx/themes/basic/defindex.html:16
-=======
-#: sphinx/environment.py:325 sphinx/writers/latex.py:189
-msgid "Module Index"
-msgstr ""
-
-#: sphinx/environment.py:326 sphinx/themes/basic/defindex.html:16
->>>>>>> 0f5532cf
+#: sphinx/environment.py:335 sphinx/themes/basic/defindex.html:16
 msgid "Search Page"
 msgstr ""
 
-#: sphinx/roles.py:55 sphinx/directives/desc.py:763
+#: sphinx/roles.py:139 sphinx/directives/desc.py:382
 #, python-format
 msgid "environment variable; %s"
 msgstr ""
 
-#: sphinx/roles.py:62
+#: sphinx/roles.py:146
 #, python-format
 msgid "Python Enhancement Proposals!PEP %s"
 msgstr ""
@@ -77,40 +162,35 @@
 msgid "Module level"
 msgstr ""
 
-#: sphinx/builders/html.py:222
+#: sphinx/builders/html.py:223
 #, python-format
 msgid "%b %d, %Y"
 msgstr ""
 
-#: sphinx/builders/html.py:241 sphinx/themes/basic/defindex.html:21
+#: sphinx/builders/html.py:242 sphinx/themes/basic/defindex.html:21
 msgid "General Index"
 msgstr ""
 
-#: sphinx/builders/html.py:241
+#: sphinx/builders/html.py:242
 msgid "index"
 msgstr ""
 
-<<<<<<< HEAD
-#: sphinx/builders/html.py:243 sphinx/builders/htmlhelp.py:184
-#: sphinx/builders/qthelp.py:132 sphinx/themes/basic/defindex.html:19
-=======
-#: sphinx/builders/html.py:243 sphinx/builders/htmlhelp.py:219
+#: sphinx/builders/html.py:246 sphinx/builders/htmlhelp.py:219
 #: sphinx/builders/qthelp.py:133 sphinx/themes/basic/defindex.html:19
->>>>>>> 0f5532cf
 #: sphinx/themes/basic/modindex.html:2 sphinx/themes/basic/modindex.html:13
 #: sphinx/themes/scrolls/modindex.html:2 sphinx/themes/scrolls/modindex.html:13
 msgid "Global Module Index"
 msgstr ""
 
-#: sphinx/builders/html.py:244
+#: sphinx/builders/html.py:247
 msgid "modules"
 msgstr ""
 
-#: sphinx/builders/html.py:300
+#: sphinx/builders/html.py:303
 msgid "next"
 msgstr ""
 
-#: sphinx/builders/html.py:309
+#: sphinx/builders/html.py:312
 msgid "previous"
 msgstr ""
 
@@ -118,173 +198,60 @@
 msgid " (in "
 msgstr ""
 
-#: sphinx/directives/desc.py:97 sphinx/directives/desc.py:98
-#: sphinx/directives/desc.py:99 sphinx/directives/desc.py:100
+#: sphinx/directives/desc.py:67 sphinx/directives/desc.py:68
+#: sphinx/directives/desc.py:69 sphinx/directives/desc.py:70
 msgid "Raises"
 msgstr ""
 
-#: sphinx/directives/desc.py:101 sphinx/directives/desc.py:102
-#: sphinx/directives/desc.py:103
+#: sphinx/directives/desc.py:71 sphinx/directives/desc.py:72
+#: sphinx/directives/desc.py:73
 msgid "Variable"
 msgstr ""
 
-#: sphinx/directives/desc.py:104 sphinx/directives/desc.py:105
-#: sphinx/directives/desc.py:111 sphinx/directives/desc.py:112
+#: sphinx/directives/desc.py:74 sphinx/directives/desc.py:75
+#: sphinx/directives/desc.py:81 sphinx/directives/desc.py:82
 msgid "Returns"
 msgstr ""
 
-#: sphinx/directives/desc.py:113
+#: sphinx/directives/desc.py:83
 msgid "Return type"
 msgstr ""
 
-#: sphinx/directives/desc.py:186
+#: sphinx/directives/desc.py:156
 msgid "Parameter"
 msgstr ""
 
-#: sphinx/directives/desc.py:190
+#: sphinx/directives/desc.py:160
 msgid "Parameters"
 msgstr ""
 
-#: sphinx/directives/desc.py:418
-#, python-format
-msgid "%s() (built-in function)"
-msgstr ""
-
-#: sphinx/directives/desc.py:419 sphinx/directives/desc.py:476
-#: sphinx/directives/desc.py:488 sphinx/directives/desc.py:501
-#, python-format
-msgid "%s() (in module %s)"
-msgstr ""
-
-#: sphinx/directives/desc.py:422
-#, python-format
-msgid "%s (built-in variable)"
-msgstr ""
-
-#: sphinx/directives/desc.py:423 sphinx/directives/desc.py:514
-#, python-format
-msgid "%s (in module %s)"
-msgstr ""
-
-#: sphinx/directives/desc.py:439
-#, python-format
-msgid "%s (built-in class)"
-msgstr ""
-
-#: sphinx/directives/desc.py:440
-#, python-format
-msgid "%s (class in %s)"
-msgstr ""
-
-#: sphinx/directives/desc.py:480
-#, python-format
-msgid "%s() (%s.%s method)"
-msgstr ""
-
-#: sphinx/directives/desc.py:482
-#, python-format
-msgid "%s() (%s method)"
-msgstr ""
-
-#: sphinx/directives/desc.py:492
-#, python-format
-msgid "%s() (%s.%s static method)"
-msgstr ""
-
-#: sphinx/directives/desc.py:495
-#, python-format
-msgid "%s() (%s static method)"
-msgstr ""
-
-#: sphinx/directives/desc.py:505
-#, python-format
-msgid "%s() (%s.%s class method)"
-msgstr ""
-
-#: sphinx/directives/desc.py:508
-#, python-format
-msgid "%s() (%s class method)"
-msgstr ""
-
-#: sphinx/directives/desc.py:518
-#, python-format
-msgid "%s (%s.%s attribute)"
-msgstr ""
-
-#: sphinx/directives/desc.py:520
-#, python-format
-msgid "%s (%s attribute)"
-msgstr ""
-
-#: sphinx/directives/desc.py:609
-#, python-format
-msgid "%s (C function)"
-msgstr ""
-
-#: sphinx/directives/desc.py:611
-#, python-format
-msgid "%s (C member)"
-msgstr ""
-
-#: sphinx/directives/desc.py:613
-#, python-format
-msgid "%s (C macro)"
-msgstr ""
-
-#: sphinx/directives/desc.py:615
-#, python-format
-msgid "%s (C type)"
-msgstr ""
-
-#: sphinx/directives/desc.py:617
-#, python-format
-msgid "%s (C variable)"
-msgstr ""
-
-#: sphinx/directives/desc.py:665
+#: sphinx/directives/desc.py:284
 #, python-format
 msgid "%scommand line option; %s"
 msgstr ""
 
-#: sphinx/directives/other.py:140
-msgid "Platforms: "
-msgstr ""
-
-#: sphinx/directives/other.py:146
-#, python-format
-msgid "%s (module)"
-msgstr ""
-
-#: sphinx/directives/other.py:195
+#: sphinx/directives/other.py:126
 msgid "Section author: "
 msgstr ""
 
-#: sphinx/directives/other.py:197
+#: sphinx/directives/other.py:128
 msgid "Module author: "
 msgstr ""
 
-#: sphinx/directives/other.py:199
+#: sphinx/directives/other.py:130
 msgid "Author: "
 msgstr ""
 
-#: sphinx/directives/other.py:319
+#: sphinx/directives/other.py:250
 msgid "See also"
 msgstr ""
 
-<<<<<<< HEAD
-#: sphinx/ext/autodoc.py:895
-=======
 #: sphinx/ext/autodoc.py:889
->>>>>>> 0f5532cf
 #, python-format
 msgid "   Bases: %s"
 msgstr ""
 
-<<<<<<< HEAD
-#: sphinx/ext/autodoc.py:926
-=======
 #: sphinx/ext/autodoc.py:922
->>>>>>> 0f5532cf
 #, python-format
 msgid "alias of :class:`%s`"
 msgstr ""
@@ -495,38 +462,22 @@
 msgid "Copyright"
 msgstr ""
 
-<<<<<<< HEAD
 #: sphinx/themes/basic/layout.html:187 sphinx/themes/scrolls/layout.html:83
-=======
-#: sphinx/themes/basic/layout.html:187
->>>>>>> 0f5532cf
 #, python-format
 msgid "&copy; <a href=\"%(path)s\">Copyright</a> %(copyright)s."
 msgstr ""
 
-<<<<<<< HEAD
 #: sphinx/themes/basic/layout.html:189 sphinx/themes/scrolls/layout.html:85
-=======
-#: sphinx/themes/basic/layout.html:189
->>>>>>> 0f5532cf
 #, python-format
 msgid "&copy; Copyright %(copyright)s."
 msgstr ""
 
-<<<<<<< HEAD
 #: sphinx/themes/basic/layout.html:193 sphinx/themes/scrolls/layout.html:89
-=======
-#: sphinx/themes/basic/layout.html:193
->>>>>>> 0f5532cf
 #, python-format
 msgid "Last updated on %(last_updated)s."
 msgstr ""
 
-<<<<<<< HEAD
 #: sphinx/themes/basic/layout.html:196 sphinx/themes/scrolls/layout.html:92
-=======
-#: sphinx/themes/basic/layout.html:196
->>>>>>> 0f5532cf
 #, python-format
 msgid ""
 "Created using <a href=\"http://sphinx.pocoo.org/\">Sphinx</a> "
@@ -641,13 +592,6 @@
 msgid "Release"
 msgstr ""
 
-<<<<<<< HEAD
-#: sphinx/writers/latex.py:644
-msgid "continued from previous page"
-msgstr ""
-
-#: sphinx/writers/latex.py:648
-=======
 #: sphinx/writers/latex.py:578
 msgid "Footnotes"
 msgstr ""
@@ -657,7 +601,6 @@
 msgstr ""
 
 #: sphinx/writers/latex.py:651
->>>>>>> 0f5532cf
 msgid "Continued on next page"
 msgstr ""
 
