"""
    sphinx.cmd.quickstart
    ~~~~~~~~~~~~~~~~~~~~~

    Quickly setup documentation source to work with Sphinx.

    :copyright: Copyright 2007-2020 by the Sphinx team, see AUTHORS.
    :license: BSD, see LICENSE for details.
"""

import argparse
import locale
import os
import sys
import time
from collections import OrderedDict
from os import path
from typing import Any, Callable, Dict, List, Union

# try to import readline, unix specific enhancement
try:
    import readline
    if readline.__doc__ and 'libedit' in readline.__doc__:
        readline.parse_and_bind("bind ^I rl_complete")
        USE_LIBEDIT = True
    else:
        readline.parse_and_bind("tab: complete")
        USE_LIBEDIT = False
except ImportError:
    USE_LIBEDIT = False

from docutils.utils import column_width

import sphinx.locale
from sphinx import __display_version__, package_dir
from sphinx.locale import __
<<<<<<< HEAD
from sphinx.util.console import colorize, bold, red, nocolor, color_terminal  # type: ignore
=======
from sphinx.util.console import (bold, color_terminal, colorize, nocolor, red,  # type: ignore
                                 turquoise)
>>>>>>> 64fb1e56
from sphinx.util.osutil import ensuredir
from sphinx.util.template import SphinxRenderer

EXTENSIONS = OrderedDict([
    ('autodoc', __('automatically insert docstrings from modules')),
    ('doctest', __('automatically test code snippets in doctest blocks')),
    ('intersphinx', __('link between Sphinx documentation of different projects')),
    ('todo', __('write "todo" entries that can be shown or hidden on build')),
    ('coverage', __('checks for documentation coverage')),
    ('imgmath', __('include math, rendered as PNG or SVG images')),
    ('mathjax', __('include math, rendered in the browser by MathJax')),
    ('ifconfig', __('conditional inclusion of content based on config values')),
    ('viewcode', __('include links to the source code of documented Python objects')),
    ('githubpages', __('create .nojekyll file to publish the document on GitHub pages')),
])

DEFAULTS = {
    'path': '.',
    'sep': False,
    'dot': '_',
    'language': None,
    'suffix': '.rst',
    'master': 'index',
    'makefile': True,
    'batchfile': True,
}

PROMPT_PREFIX = '> '

if sys.platform == 'win32':
    # On Windows, show questions as bold because of color scheme of PowerShell (refs: #5294).
    COLOR_QUESTION = 'bold'
else:
    COLOR_QUESTION = 'purple'


# function to get input from terminal -- overridden by the test suite
def term_input(prompt: str) -> str:
    if sys.platform == 'win32':
        # Important: On windows, readline is not enabled by default.  In these
        #            environment, escape sequences have been broken.  To avoid the
        #            problem, quickstart uses ``print()`` to show prompt.
        print(prompt, end='')
        return input('')
    else:
        return input(prompt)


class ValidationError(Exception):
    """Raised for validation errors."""


def is_path(x: str) -> str:
    x = path.expanduser(x)
    if not path.isdir(x):
        raise ValidationError(__("Please enter a valid path name."))
    return x


def allow_empty(x: str) -> str:
    return x


def nonempty(x: str) -> str:
    if not x:
        raise ValidationError(__("Please enter some text."))
    return x


def choice(*l: str) -> Callable[[str], str]:
    def val(x: str) -> str:
        if x not in l:
            raise ValidationError(__('Please enter one of %s.') % ', '.join(l))
        return x
    return val


def boolean(x: str) -> bool:
    if x.upper() not in ('Y', 'YES', 'N', 'NO'):
        raise ValidationError(__("Please enter either 'y' or 'n'."))
    return x.upper() in ('Y', 'YES')


def suffix(x: str) -> str:
    if not (x[0:1] == '.' and len(x) > 1):
        raise ValidationError(__("Please enter a file suffix, e.g. '.rst' or '.txt'."))
    return x


def ok(x: str) -> str:
    return x


def do_prompt(text: str, default: str = None, validator: Callable[[str], Any] = nonempty) -> Union[str, bool]:  # NOQA
    while True:
        if default is not None:
            prompt = PROMPT_PREFIX + '%s [%s]: ' % (text, default)
        else:
            prompt = PROMPT_PREFIX + text + ': '
        if USE_LIBEDIT:
            # Note: libedit has a problem for combination of ``input()`` and escape
            # sequence (see #5335).  To avoid the problem, all prompts are not colored
            # on libedit.
            pass
        else:
            prompt = colorize(COLOR_QUESTION, prompt, input_mode=True)
        x = term_input(prompt).strip()
        if default and not x:
            x = default
        try:
            x = validator(x)
        except ValidationError as err:
            print(red('* ' + str(err)))
            continue
        break
    return x


class QuickstartRenderer(SphinxRenderer):
    def __init__(self, templatedir: str) -> None:
        self.templatedir = templatedir or ''
        super().__init__()

    def render(self, template_name: str, context: Dict) -> str:
        user_template = path.join(self.templatedir, path.basename(template_name))
        if self.templatedir and path.exists(user_template):
            return self.render_from_file(user_template, context)
        else:
            return super().render(template_name, context)


def ask_user(d: Dict) -> None:
    """Ask the user for quickstart values missing from *d*.

    Values are:

    * path:      root path
    * sep:       separate source and build dirs (bool)
    * dot:       replacement for dot in _templates etc.
    * project:   project name
    * author:    author names
    * version:   version of project
    * release:   release of project
    * language:  document language
    * suffix:    source file suffix
    * master:    master document name
    * extensions:  extensions to use (list)
    * makefile:  make Makefile
    * batchfile: make command file
    """

    print(bold(__('Welcome to the Sphinx %s quickstart utility.')) % __display_version__)
    print()
    print(__('Please enter values for the following settings (just press Enter to\n'
             'accept a default value, if one is given in brackets).'))

    if 'path' in d:
        print()
        print(bold(__('Selected root path: %s')) % d['path'])
    else:
        print()
        print(__('Enter the root path for documentation.'))
        d['path'] = do_prompt(__('Root path for the documentation'), '.', is_path)

    while path.isfile(path.join(d['path'], 'conf.py')) or \
            path.isfile(path.join(d['path'], 'source', 'conf.py')):
        print()
        print(bold(__('Error: an existing conf.py has been found in the '
                      'selected root path.')))
        print(__('sphinx-quickstart will not overwrite existing Sphinx projects.'))
        print()
        d['path'] = do_prompt(__('Please enter a new root path (or just Enter to exit)'),
                              '', is_path)
        if not d['path']:
            sys.exit(1)

    if 'sep' not in d:
        print()
        print(__('You have two options for placing the build directory for Sphinx output.\n'
                 'Either, you use a directory "_build" within the root path, or you separate\n'
                 '"source" and "build" directories within the root path.'))
        d['sep'] = do_prompt(__('Separate source and build directories (y/n)'), 'n', boolean)

    if 'dot' not in d:
        print()
        print(__('Inside the root directory, two more directories will be created; "_templates"\n'      # NOQA
                 'for custom HTML templates and "_static" for custom stylesheets and other static\n'    # NOQA
                 'files. You can enter another prefix (such as ".") to replace the underscore.'))       # NOQA
        d['dot'] = do_prompt(__('Name prefix for templates and static dir'), '_', ok)

    if 'project' not in d:
        print()
        print(__('The project name will occur in several places in the built documentation.'))
        d['project'] = do_prompt(__('Project name'))
    if 'author' not in d:
        d['author'] = do_prompt(__('Author name(s)'))

    if 'version' not in d:
        print()
        print(__('Sphinx has the notion of a "version" and a "release" for the\n'
                 'software. Each version can have multiple releases. For example, for\n'
                 'Python the version is something like 2.5 or 3.0, while the release is\n'
                 'something like 2.5.1 or 3.0a1. If you don\'t need this dual structure,\n'
                 'just set both to the same value.'))
        d['version'] = do_prompt(__('Project version'), '', allow_empty)
    if 'release' not in d:
        d['release'] = do_prompt(__('Project release'), d['version'], allow_empty)

    if 'language' not in d:
        print()
        print(__('If the documents are to be written in a language other than English,\n'
                 'you can select a language here by its language code. Sphinx will then\n'
                 'translate text that it generates into that language.\n'
                 '\n'
                 'For a list of supported codes, see\n'
                 'https://www.sphinx-doc.org/en/master/usage/configuration.html#confval-language.'))  # NOQA
        d['language'] = do_prompt(__('Project language'), 'en')
        if d['language'] == 'en':
            d['language'] = None

    if 'suffix' not in d:
        print()
        print(__('The file name suffix for source files. Commonly, this is either ".txt"\n'
                 'or ".rst". Only files with this suffix are considered documents.'))
        d['suffix'] = do_prompt(__('Source file suffix'), '.rst', suffix)

    if 'master' not in d:
        print()
        print(__('One document is special in that it is considered the top node of the\n'
                 '"contents tree", that is, it is the root of the hierarchical structure\n'
                 'of the documents. Normally, this is "index", but if your "index"\n'
                 'document is a custom template, you can also set this to another filename.'))
        d['master'] = do_prompt(__('Name of your master document (without suffix)'), 'index')

    while path.isfile(path.join(d['path'], d['master'] + d['suffix'])) or \
            path.isfile(path.join(d['path'], 'source', d['master'] + d['suffix'])):
        print()
        print(bold(__('Error: the master file %s has already been found in the '
                      'selected root path.') % (d['master'] + d['suffix'])))
        print(__('sphinx-quickstart will not overwrite the existing file.'))
        print()
        d['master'] = do_prompt(__('Please enter a new file name, or rename the '
                                   'existing file and press Enter'), d['master'])

    if 'extensions' not in d:
        print(__('Indicate which of the following Sphinx extensions should be enabled:'))
        d['extensions'] = []
        for name, description in EXTENSIONS.items():
            if do_prompt('%s: %s (y/n)' % (name, description), 'n', boolean):
                d['extensions'].append('sphinx.ext.%s' % name)

        # Handle conflicting options
        if {'sphinx.ext.imgmath', 'sphinx.ext.mathjax'}.issubset(d['extensions']):
            print(__('Note: imgmath and mathjax cannot be enabled at the same time. '
                     'imgmath has been deselected.'))
            d['extensions'].remove('sphinx.ext.imgmath')

    if 'makefile' not in d:
        print()
        print(__('A Makefile and a Windows command file can be generated for you so that you\n'
                 'only have to run e.g. `make html\' instead of invoking sphinx-build\n'
                 'directly.'))
        d['makefile'] = do_prompt(__('Create Makefile? (y/n)'), 'y', boolean)

    if 'batchfile' not in d:
        d['batchfile'] = do_prompt(__('Create Windows command file? (y/n)'), 'y', boolean)
    print()


def generate(d: Dict, overwrite: bool = True, silent: bool = False, templatedir: str = None
             ) -> None:
    """Generate project based on values in *d*."""
    template = QuickstartRenderer(templatedir=templatedir)

    if 'mastertoctree' not in d:
        d['mastertoctree'] = ''
    if 'mastertocmaxdepth' not in d:
        d['mastertocmaxdepth'] = 2

    d['now'] = time.asctime()
    d['project_underline'] = column_width(d['project']) * '='
    d.setdefault('extensions', [])
    d['copyright'] = time.strftime('%Y') + ', ' + d['author']

    d["path"] = os.path.abspath(d['path'])
    ensuredir(d['path'])

    srcdir = path.join(d['path'], 'source') if d['sep'] else d['path']

    ensuredir(srcdir)
    if d['sep']:
        builddir = path.join(d['path'], 'build')
        d['exclude_patterns'] = ''
    else:
        builddir = path.join(srcdir, d['dot'] + 'build')
        exclude_patterns = map(repr, [
            d['dot'] + 'build',
            'Thumbs.db', '.DS_Store',
        ])
        d['exclude_patterns'] = ', '.join(exclude_patterns)
    ensuredir(builddir)
    ensuredir(path.join(srcdir, d['dot'] + 'templates'))
    ensuredir(path.join(srcdir, d['dot'] + 'static'))

    def write_file(fpath: str, content: str, newline: str = None) -> None:
        if overwrite or not path.isfile(fpath):
            if 'quiet' not in d:
                print(__('Creating file %s.') % fpath)
            with open(fpath, 'wt', encoding='utf-8', newline=newline) as f:
                f.write(content)
        else:
            if 'quiet' not in d:
                print(__('File %s already exists, skipping.') % fpath)

    conf_path = os.path.join(templatedir, 'conf.py_t') if templatedir else None
    if not conf_path or not path.isfile(conf_path):
        conf_path = os.path.join(package_dir, 'templates', 'quickstart', 'conf.py_t')
    with open(conf_path) as f:
        conf_text = f.read()

    write_file(path.join(srcdir, 'conf.py'), template.render_string(conf_text, d))

    masterfile = path.join(srcdir, d['master'] + d['suffix'])
    write_file(masterfile, template.render('quickstart/master_doc.rst_t', d))

    if d.get('make_mode') is True:
        makefile_template = 'quickstart/Makefile.new_t'
        batchfile_template = 'quickstart/make.bat.new_t'
    else:
        makefile_template = 'quickstart/Makefile_t'
        batchfile_template = 'quickstart/make.bat_t'

    if d['makefile'] is True:
        d['rsrcdir'] = 'source' if d['sep'] else '.'
        d['rbuilddir'] = 'build' if d['sep'] else d['dot'] + 'build'
        # use binary mode, to avoid writing \r\n on Windows
        write_file(path.join(d['path'], 'Makefile'),
                   template.render(makefile_template, d), '\n')

    if d['batchfile'] is True:
        d['rsrcdir'] = 'source' if d['sep'] else '.'
        d['rbuilddir'] = 'build' if d['sep'] else d['dot'] + 'build'
        write_file(path.join(d['path'], 'make.bat'),
                   template.render(batchfile_template, d), '\r\n')

    if silent:
        return
    print()
    print(bold(__('Finished: An initial directory structure has been created.')))
    print()
    print(__('You should now populate your master file %s and create other documentation\n'
             'source files. ') % masterfile, end='')
    if d['makefile'] or d['batchfile']:
        print(__('Use the Makefile to build the docs, like so:\n'
                 '   make builder'))
    else:
        print(__('Use the sphinx-build command to build the docs, like so:\n'
                 '   sphinx-build -b builder %s %s') % (srcdir, builddir))
    print(__('where "builder" is one of the supported builders, '
             'e.g. html, latex or linkcheck.'))
    print()


def valid_dir(d: Dict) -> bool:
    dir = d['path']
    if not path.exists(dir):
        return True
    if not path.isdir(dir):
        return False

    if {'Makefile', 'make.bat'} & set(os.listdir(dir)):
        return False

    if d['sep']:
        dir = os.path.join('source', dir)
        if not path.exists(dir):
            return True
        if not path.isdir(dir):
            return False

    reserved_names = [
        'conf.py',
        d['dot'] + 'static',
        d['dot'] + 'templates',
        d['master'] + d['suffix'],
    ]
    if set(reserved_names) & set(os.listdir(dir)):
        return False

    return True


def get_parser() -> argparse.ArgumentParser:
    description = __(
        "\n"
        "Generate required files for a Sphinx project.\n"
        "\n"
        "sphinx-quickstart is an interactive tool that asks some questions about your\n"
        "project and then generates a complete documentation directory and sample\n"
        "Makefile to be used with sphinx-build.\n"
    )
    parser = argparse.ArgumentParser(
        usage='%(prog)s [OPTIONS] <PROJECT_DIR>',
        epilog=__("For more information, visit <http://sphinx-doc.org/>."),
        description=description)

    parser.add_argument('-q', '--quiet', action='store_true', dest='quiet',
                        default=None,
                        help=__('quiet mode'))
    parser.add_argument('--version', action='version', dest='show_version',
                        version='%%(prog)s %s' % __display_version__)

    parser.add_argument('path', metavar='PROJECT_DIR', default='.', nargs='?',
                        help=__('project root'))

    group = parser.add_argument_group(__('Structure options'))
    group.add_argument('--sep', action='store_true', dest='sep', default=None,
                       help=__('if specified, separate source and build dirs'))
    group.add_argument('--no-sep', action='store_false', dest='sep',
                       help=__('if specified, create build dir under source dir'))
    group.add_argument('--dot', metavar='DOT', default='_',
                       help=__('replacement for dot in _templates etc.'))

    group = parser.add_argument_group(__('Project basic options'))
    group.add_argument('-p', '--project', metavar='PROJECT', dest='project',
                       help=__('project name'))
    group.add_argument('-a', '--author', metavar='AUTHOR', dest='author',
                       help=__('author names'))
    group.add_argument('-v', metavar='VERSION', dest='version', default='',
                       help=__('version of project'))
    group.add_argument('-r', '--release', metavar='RELEASE', dest='release',
                       help=__('release of project'))
    group.add_argument('-l', '--language', metavar='LANGUAGE', dest='language',
                       help=__('document language'))
    group.add_argument('--suffix', metavar='SUFFIX', default='.rst',
                       help=__('source file suffix'))
    group.add_argument('--master', metavar='MASTER', default='index',
                       help=__('master document name'))
    group.add_argument('--epub', action='store_true', default=False,
                       help=__('use epub'))

    group = parser.add_argument_group(__('Extension options'))
    for ext in EXTENSIONS:
        group.add_argument('--ext-%s' % ext, action='append_const',
                           const='sphinx.ext.%s' % ext, dest='extensions',
                           help=__('enable %s extension') % ext)
    group.add_argument('--extensions', metavar='EXTENSIONS', dest='extensions',
                       action='append', help=__('enable arbitrary extensions'))

    group = parser.add_argument_group(__('Makefile and Batchfile creation'))
    group.add_argument('--makefile', action='store_true', dest='makefile', default=True,
                       help=__('create makefile'))
    group.add_argument('--no-makefile', action='store_false', dest='makefile',
                       help=__('do not create makefile'))
    group.add_argument('--batchfile', action='store_true', dest='batchfile', default=True,
                       help=__('create batchfile'))
    group.add_argument('--no-batchfile', action='store_false',
                       dest='batchfile',
                       help=__('do not create batchfile'))
    group.add_argument('-m', '--use-make-mode', action='store_true',
                       dest='make_mode', default=True,
                       help=__('use make-mode for Makefile/make.bat'))
    group.add_argument('-M', '--no-use-make-mode', action='store_false',
                       dest='make_mode',
                       help=__('do not use make-mode for Makefile/make.bat'))

    group = parser.add_argument_group(__('Project templating'))
    group.add_argument('-t', '--templatedir', metavar='TEMPLATEDIR',
                       dest='templatedir',
                       help=__('template directory for template files'))
    group.add_argument('-d', metavar='NAME=VALUE', action='append',
                       dest='variables',
                       help=__('define a template variable'))

    return parser


def main(argv: List[str] = sys.argv[1:]) -> int:
    sphinx.locale.setlocale(locale.LC_ALL, '')
    sphinx.locale.init_console(os.path.join(package_dir, 'locale'), 'sphinx')

    if not color_terminal():
        nocolor()

    # parse options
    parser = get_parser()
    try:
        args = parser.parse_args(argv)
    except SystemExit as err:
        return err.code

    d = vars(args)
    # delete None or False value
    d = {k: v for k, v in d.items() if v is not None}

    # handle use of CSV-style extension values
    d.setdefault('extensions', [])
    for ext in d['extensions'][:]:
        if ',' in ext:
            d['extensions'].remove(ext)
            d['extensions'].extend(ext.split(','))

    try:
        if 'quiet' in d:
            if not {'project', 'author'}.issubset(d):
                print(__('"quiet" is specified, but any of "project" or '
                         '"author" is not specified.'))
                return 1

        if {'quiet', 'project', 'author'}.issubset(d):
            # quiet mode with all required params satisfied, use default
            d.setdefault('version', '')
            d.setdefault('release', d['version'])
            d2 = DEFAULTS.copy()
            d2.update(d)
            d = d2

            if not valid_dir(d):
                print()
                print(bold(__('Error: specified path is not a directory, or sphinx'
                              ' files already exist.')))
                print(__('sphinx-quickstart only generate into a empty directory.'
                         ' Please specify a new root path.'))
                return 1
        else:
            ask_user(d)
    except (KeyboardInterrupt, EOFError):
        print()
        print('[Interrupted.]')
        return 130  # 128 + SIGINT

    for variable in d.get('variables', []):
        try:
            name, value = variable.split('=')
            d[name] = value
        except ValueError:
            print(__('Invalid template variable: %s') % variable)

    generate(d, overwrite=False, templatedir=args.templatedir)
    return 0


if __name__ == '__main__':
    sys.exit(main(sys.argv[1:]))<|MERGE_RESOLUTION|>--- conflicted
+++ resolved
@@ -34,12 +34,7 @@
 import sphinx.locale
 from sphinx import __display_version__, package_dir
 from sphinx.locale import __
-<<<<<<< HEAD
-from sphinx.util.console import colorize, bold, red, nocolor, color_terminal  # type: ignore
-=======
-from sphinx.util.console import (bold, color_terminal, colorize, nocolor, red,  # type: ignore
-                                 turquoise)
->>>>>>> 64fb1e56
+from sphinx.util.console import bold, color_terminal, colorize, nocolor, red  # type: ignore
 from sphinx.util.osutil import ensuredir
 from sphinx.util.template import SphinxRenderer
 
