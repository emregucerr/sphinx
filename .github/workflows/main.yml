--- conflicted
+++ resolved
@@ -23,16 +23,9 @@
           python: 3.9
           docutils: du16
           coverage: "--cov ./ --cov-append --cov-config setup.cfg"
-<<<<<<< HEAD
-        - name: py310-dev
-          python: 3.10-dev
-          docutils: du16
-=======
         # - name: py310-dev
         #   python: 3.10-dev
-        #   docutils: du17
-        #   os: ubuntu-latest  # required
->>>>>>> 1c6df11a
+        #   docutils: du16
     env:
       PYTEST_ADDOPTS: ${{ matrix.coverage }}
 
