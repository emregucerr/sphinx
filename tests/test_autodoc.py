# -*- coding: utf-8 -*-
"""
    test_autodoc
    ~~~~~~~~~~~~

    Test the autodoc extension.  This tests mainly the Documenters; the auto
    directives are tested in a test source file translated by test_build.

    :copyright: Copyright 2007-2018 by the Sphinx team, see AUTHORS.
    :license: BSD, see LICENSE for details.
"""

import sys
from six import PY3

from sphinx.testing.util import SphinxTestApp, Struct  # NOQA
import pytest

from docutils.statemachine import ViewList

from sphinx.ext.autodoc import AutoDirective, add_documenter, \
    ModuleLevelDocumenter, FunctionDocumenter, cut_lines, between, ALL
from sphinx.util import logging

app = None


@pytest.fixture(scope='module', autouse=True)
def setup_module(rootdir, sphinx_test_tempdir):
    try:
        global app
        srcdir = sphinx_test_tempdir / 'autodoc-root'
        if not srcdir.exists():
            (rootdir / 'test-root').copytree(srcdir)
        testroot = rootdir / 'test-ext-autodoc'
        sys.path.append(testroot)
        app = SphinxTestApp(srcdir=srcdir)
        app.builder.env.app = app
        app.builder.env.temp_data['docname'] = 'dummy'
        app.connect('autodoc-process-docstring', process_docstring)
        app.connect('autodoc-process-signature', process_signature)
        app.connect('autodoc-skip-member', skip_member)
        yield
    finally:
        app.cleanup()
        sys.path.remove(testroot)


directive = options = None


@pytest.fixture
def setup_test():
    global options, directive
    global processed_docstrings, processed_signatures

    options = Struct(
        inherited_members = False,
        undoc_members = False,
        private_members = False,
        special_members = False,
        imported_members = False,
        show_inheritance = False,
        noindex = False,
        annotation = None,
        synopsis = '',
        platform = '',
        deprecated = False,
        members = [],
        member_order = 'alphabetic',
        exclude_members = set(),
        ignore_module_all = False,
    )

    directive = Struct(
        env = app.builder.env,
        genopt = options,
        result = ViewList(),
        filename_set = set(),
    )

    processed_docstrings = []
    processed_signatures = []

    app._status.truncate(0)
    app._warning.truncate(0)

    yield

    AutoDirective._special_attrgetters.clear()


processed_docstrings = []
processed_signatures = []


def process_docstring(app, what, name, obj, options, lines):
    processed_docstrings.append((what, name))
    if name == 'bar':
        lines.extend(['42', ''])


def process_signature(app, what, name, obj, options, args, retann):
    processed_signatures.append((what, name))
    if name == 'bar':
        return '42', None


def skip_member(app, what, name, obj, skip, options):
    if name in ('__special1__', '__special2__'):
        return skip
    if name.startswith('__'):
        return True
    if name == 'skipmeth':
        return True


@pytest.mark.usefixtures('setup_test')
def test_parse_name():
    logging.setup(app, app._status, app._warning)

    def verify(objtype, name, result):
        inst = app.registry.documenters[objtype](directive, name)
        assert inst.parse_name()
        assert (inst.modname, inst.objpath, inst.args, inst.retann) == result

    # for modules
    verify('module', 'test_autodoc', ('test_autodoc', [], None, None))
    verify('module', 'test.test_autodoc', ('test.test_autodoc', [], None, None))
    verify('module', 'test(arg)', ('test', [], 'arg', None))
    assert 'signature arguments' in app._warning.getvalue()

    # for functions/classes
    verify('function', 'test_autodoc.raises',
           ('test_autodoc', ['raises'], None, None))
    verify('function', 'test_autodoc.raises(exc) -> None',
           ('test_autodoc', ['raises'], 'exc', 'None'))
    directive.env.temp_data['autodoc:module'] = 'test_autodoc'
    verify('function', 'raises', ('test_autodoc', ['raises'], None, None))
    del directive.env.temp_data['autodoc:module']
    directive.env.ref_context['py:module'] = 'test_autodoc'
    verify('function', 'raises', ('test_autodoc', ['raises'], None, None))
    verify('class', 'Base', ('test_autodoc', ['Base'], None, None))

    # for members
    directive.env.ref_context['py:module'] = 'foo'
    verify('method', 'util.SphinxTestApp.cleanup',
           ('util', ['SphinxTestApp', 'cleanup'], None, None))
    directive.env.ref_context['py:module'] = 'util'
    directive.env.ref_context['py:class'] = 'Foo'
    directive.env.temp_data['autodoc:class'] = 'SphinxTestApp'
    verify('method', 'cleanup', ('util', ['SphinxTestApp', 'cleanup'], None, None))
    verify('method', 'SphinxTestApp.cleanup',
           ('util', ['SphinxTestApp', 'cleanup'], None, None))

    # and clean up
    del directive.env.ref_context['py:module']
    del directive.env.ref_context['py:class']
    del directive.env.temp_data['autodoc:class']


@pytest.mark.usefixtures('setup_test')
def test_format_signature():
    def formatsig(objtype, name, obj, args, retann):
        inst = app.registry.documenters[objtype](directive, name)
        inst.fullname = name
        inst.doc_as_attr = False  # for class objtype
        inst.object = obj
        inst.objpath = [name]
        inst.args = args
        inst.retann = retann
        res = inst.format_signature()
        print(res)
        return res

    # no signatures for modules
    assert formatsig('module', 'test', None, None, None) == ''

    # test for functions
    def f(a, b, c=1, **d):
        pass

    def g(a='\n'):
        pass
    assert formatsig('function', 'f', f, None, None) == '(a, b, c=1, **d)'
    assert formatsig('function', 'f', f, 'a, b, c, d', None) == '(a, b, c, d)'
    assert formatsig('function', 'f', f, None, 'None') == '(a, b, c=1, **d) -> None'
    assert formatsig('function', 'g', g, None, None) == r"(a='\\n')"

    # test for classes
    class D:
        pass

    class E(object):
        pass
    # no signature for classes without __init__
    for C in (D, E):
        assert formatsig('class', 'D', C, None, None) == ''

    class F:
        def __init__(self, a, b=None):
            pass

    class G(F, object):
        pass
    for C in (F, G):
        assert formatsig('class', 'C', C, None, None) == '(a, b=None)'
    assert formatsig('class', 'C', D, 'a, b', 'X') == '(a, b) -> X'

    # __init__ have signature at first line of docstring
    directive.env.config.autoclass_content = 'both'

    class F2:
        '''some docstring for F2.'''
        def __init__(self, *args, **kw):
            '''
            __init__(a1, a2, kw1=True, kw2=False)

            some docstring for __init__.
            '''
    class G2(F2, object):
        pass

    assert formatsig('class', 'F2', F2, None, None) == \
        '(a1, a2, kw1=True, kw2=False)'
    assert formatsig('class', 'G2', G2, None, None) == \
        '(a1, a2, kw1=True, kw2=False)'

    # test for methods
    class H:
        def foo1(self, b, *c):
            pass

        def foo2(b, *c):
            pass

        def foo3(self, d='\n'):
            pass
    assert formatsig('method', 'H.foo', H.foo1, None, None) == '(b, *c)'
    assert formatsig('method', 'H.foo', H.foo1, 'a', None) == '(a)'
    assert formatsig('method', 'H.foo', H.foo2, None, None) == '(*c)'
    assert formatsig('method', 'H.foo', H.foo3, None, None) == r"(d='\\n')"

    # test exception handling (exception is caught and args is '')
    directive.env.config.autodoc_docstring_signature = False
    assert formatsig('function', 'int', int, None, None) == ''

    # test processing by event handler
    assert formatsig('method', 'bar', H.foo1, None, None) == '42'

    # test functions created via functools.partial
    from functools import partial
    curried1 = partial(lambda a, b, c: None, 'A')
    assert formatsig('function', 'curried1', curried1, None, None) == \
        '(b, c)'
    curried2 = partial(lambda a, b, c=42: None, 'A')
    assert formatsig('function', 'curried2', curried2, None, None) == \
        '(b, c=42)'
    curried3 = partial(lambda a, b, *c: None, 'A')
    assert formatsig('function', 'curried3', curried3, None, None) == \
        '(b, *c)'
    curried4 = partial(lambda a, b, c=42, *d, **e: None, 'A')
    assert formatsig('function', 'curried4', curried4, None, None) == \
        '(b, c=42, *d, **e)'


@pytest.mark.usefixtures('setup_test')
def test_get_doc():
    def getdocl(objtype, obj, encoding=None):
        inst = app.registry.documenters[objtype](directive, 'tmp')
        inst.object = obj
        inst.objpath = [obj.__name__]
        inst.doc_as_attr = False
        inst.format_signature()  # handle docstring signatures!
        ds = inst.get_doc(encoding)
        # for testing purposes, concat them and strip the empty line at the end
        res = sum(ds, [])[:-1]
        print(res)
        return res

    # objects without docstring
    def f():
        pass
    assert getdocl('function', f) == []

    # standard function, diverse docstring styles...
    def f():
        """Docstring"""
    def g():
        """
        Docstring
        """
    for func in (f, g):
        assert getdocl('function', func) == ['Docstring']

    # first line vs. other lines indentation
    def f():
        """First line

        Other
          lines
        """
    assert getdocl('function', f) == ['First line', '', 'Other', '  lines']

    # charset guessing (this module is encoded in utf-8)
    def f():
        """Döcstring"""
    assert getdocl('function', f) == [u'Döcstring']

    # already-unicode docstrings must be taken literally
    def f():
        u"""Döcstring"""
    assert getdocl('function', f) == [u'Döcstring']

    # class docstring: depends on config value which one is taken
    class C:
        """Class docstring"""
        def __init__(self):
            """Init docstring"""

        def __new__(cls):
            """New docstring"""
    directive.env.config.autoclass_content = 'class'
    assert getdocl('class', C) == ['Class docstring']
    directive.env.config.autoclass_content = 'init'
    assert getdocl('class', C) == ['Init docstring']
    directive.env.config.autoclass_content = 'both'
    assert getdocl('class', C) == ['Class docstring', '', 'Init docstring']

    class D:
        """Class docstring"""
        def __init__(self):
            """Init docstring

            Other
             lines
            """

    # Indentation is normalized for 'both'
    assert getdocl('class', D) == ['Class docstring', '', 'Init docstring',
                                   '', 'Other', ' lines']

    # __init__ have signature at first line of docstring
    class E:
        """Class docstring"""
        def __init__(self, *args, **kw):
            """
            __init__(a1, a2, kw1=True, kw2=False)

            Init docstring
            """

    # signature line in the docstring will be kept when
    # autodoc_docstring_signature == False
    directive.env.config.autodoc_docstring_signature = False
    directive.env.config.autoclass_content = 'class'
    assert getdocl('class', E) == ['Class docstring']
    directive.env.config.autoclass_content = 'init'
    assert getdocl('class', E) == ['__init__(a1, a2, kw1=True, kw2=False)',
                                   '', 'Init docstring']
    directive.env.config.autoclass_content = 'both'
    assert getdocl('class', E) == ['Class docstring', '',
                                   '__init__(a1, a2, kw1=True, kw2=False)',
                                   '', 'Init docstring']

    # signature line in the docstring will be removed when
    # autodoc_docstring_signature == True
    directive.env.config.autodoc_docstring_signature = True  # default
    directive.env.config.autoclass_content = 'class'
    assert getdocl('class', E) == ['Class docstring']
    directive.env.config.autoclass_content = 'init'
    assert getdocl('class', E) == ['Init docstring']
    directive.env.config.autoclass_content = 'both'
    assert getdocl('class', E) == ['Class docstring', '', 'Init docstring']

    # class does not have __init__ method
    class F(object):
        """Class docstring"""

    # docstring in the __init__ method of base class will be discard
    for f in (False, True):
        directive.env.config.autodoc_docstring_signature = f
        directive.env.config.autoclass_content = 'class'
        assert getdocl('class', F) == ['Class docstring']
        directive.env.config.autoclass_content = 'init'
        assert getdocl('class', F) == ['Class docstring']
        directive.env.config.autoclass_content = 'both'
        assert getdocl('class', F) == ['Class docstring']

    # class has __init__ method with no docstring
    class G(object):
        """Class docstring"""
        def __init__(self):
            pass

    # docstring in the __init__ method of base class will not be used
    for f in (False, True):
        directive.env.config.autodoc_docstring_signature = f
        directive.env.config.autoclass_content = 'class'
        assert getdocl('class', G) == ['Class docstring']
        directive.env.config.autoclass_content = 'init'
        assert getdocl('class', G) == ['Class docstring']
        directive.env.config.autoclass_content = 'both'
        assert getdocl('class', G) == ['Class docstring']

    # class has __new__ method with docstring
    # class docstring: depends on config value which one is taken
    class H:
        """Class docstring"""
        def __init__(self):
            pass

        def __new__(cls):
            """New docstring"""
    directive.env.config.autoclass_content = 'class'
    assert getdocl('class', H) == ['Class docstring']
    directive.env.config.autoclass_content = 'init'
    assert getdocl('class', H) == ['New docstring']
    directive.env.config.autoclass_content = 'both'
    assert getdocl('class', H) == ['Class docstring', '', 'New docstring']

    # class has __init__ method without docstring and
    # __new__ method with docstring
    # class docstring: depends on config value which one is taken
    class I:  # NOQA
        """Class docstring"""
        def __new__(cls):
            """New docstring"""
    directive.env.config.autoclass_content = 'class'
    assert getdocl('class', I) == ['Class docstring']
    directive.env.config.autoclass_content = 'init'
    assert getdocl('class', I) == ['New docstring']
    directive.env.config.autoclass_content = 'both'
    assert getdocl('class', I) == ['Class docstring', '', 'New docstring']

    from target import Base, Derived

    # NOTE: inspect.getdoc seems not to work with locally defined classes
    directive.env.config.autodoc_inherit_docstrings = False
    assert getdocl('method', Base.inheritedmeth) == ['Inherited function.']
    assert getdocl('method', Derived.inheritedmeth) == []
    directive.env.config.autodoc_inherit_docstrings = True
    assert getdocl('method', Derived.inheritedmeth) == ['Inherited function.']


@pytest.mark.usefixtures('setup_test')
def test_docstring_processing():
    def process(objtype, name, obj):
        inst = app.registry.documenters[objtype](directive, name)
        inst.object = obj
        inst.fullname = name
        return list(inst.process_doc(inst.get_doc()))

    class E:
        def __init__(self):
            """Init docstring"""

    # docstring processing by event handler
    assert process('class', 'bar', E) == ['Init docstring', '', '42', '']

    lid = app.connect('autodoc-process-docstring',
                      cut_lines(1, 1, ['function']))

    def f():
        """
        first line
        second line
        third line
        """
    assert process('function', 'f', f) == ['second line', '']
    app.disconnect(lid)

    lid = app.connect('autodoc-process-docstring', between('---', ['function']))

    def g():
        """
        first line
        ---
        second line
        ---
        third line
        """
    assert process('function', 'g', g) == ['second line', '']
    app.disconnect(lid)

    lid = app.connect('autodoc-process-docstring',
                      between('---', ['function'], exclude=True))

    def h():
        """
        first line
        ---
        second line
        ---
        third line
        """
    assert process('function', 'h', h) == ['first line', 'third line', '']
    app.disconnect(lid)


@pytest.mark.usefixtures('setup_test')
def test_docstring_property_processing():
    def genarate_docstring(objtype, name, **kw):
        del processed_docstrings[:]
        del processed_signatures[:]
        inst = app.registry.documenters[objtype](directive, name)
        inst.generate(**kw)
        results = list(directive.result)
        docstrings = inst.get_doc()[0]
        del directive.result[:]
        return results, docstrings

    directive.env.config.autodoc_docstring_signature = False
    results, docstrings = \
        genarate_docstring('attribute', 'target.DocstringSig.prop1')
    assert '.. py:attribute:: DocstringSig.prop1' in results
    assert 'First line of docstring' in docstrings
    assert 'DocstringSig.prop1(self)' in docstrings
    results, docstrings = \
        genarate_docstring('attribute', 'target.DocstringSig.prop2')
    assert '.. py:attribute:: DocstringSig.prop2' in results
    assert 'First line of docstring' in docstrings
    assert 'Second line of docstring' in docstrings

    directive.env.config.autodoc_docstring_signature = True
    results, docstrings = \
        genarate_docstring('attribute', 'target.DocstringSig.prop1')
    assert '.. py:attribute:: DocstringSig.prop1' in results
    assert 'First line of docstring' in docstrings
    assert 'DocstringSig.prop1(self)' not in docstrings
    results, docstrings = \
        genarate_docstring('attribute', 'target.DocstringSig.prop2')
    assert '.. py:attribute:: DocstringSig.prop2' in results
    assert 'First line of docstring' in docstrings
    assert 'Second line of docstring' in docstrings


@pytest.mark.usefixtures('setup_test')
def test_new_documenter():
    logging.setup(app, app._status, app._warning)

    class MyDocumenter(ModuleLevelDocumenter):
        objtype = 'integer'
        directivetype = 'data'
        priority = 100

        @classmethod
        def can_document_member(cls, member, membername, isattr, parent):
            return isinstance(member, int)

        def document_members(self, all_members=False):
            return

    add_documenter(MyDocumenter)

    def assert_result_contains(item, objtype, name, **kw):
<<<<<<< HEAD
        app._warning.truncate(0)
        inst = AutoDirective._registry[objtype](directive, name)
=======
        inst = app.registry.documenters[objtype](directive, name)
>>>>>>> 3965b1f0
        inst.generate(**kw)
        # print '\n'.join(directive.result)
        assert app._warning.getvalue() == ''
        assert item in directive.result
        del directive.result[:]

    options.members = ['integer']
    assert_result_contains('.. py:data:: integer', 'module', 'target')


@pytest.mark.usefixtures('setup_test')
def test_attrgetter_using():
    from target import Class

    def assert_getter_works(objtype, name, obj, attrs=[], **kw):
        getattr_spy = []

        def special_getattr(obj, name, *defargs):
            if name in attrs:
                getattr_spy.append((obj, name))
                return None
            return getattr(obj, name, *defargs)
        AutoDirective._special_attrgetters[type] = special_getattr

        del getattr_spy[:]
        inst = app.registry.documenters[objtype](directive, name)
        inst.generate(**kw)

        hooked_members = [s[1] for s in getattr_spy]
        documented_members = [s[1] for s in processed_signatures]
        for attr in attrs:
            fullname = '.'.join((name, attr))
            assert attr in hooked_members
            assert fullname not in documented_members, \
                '%r was not hooked by special_attrgetter function' % fullname

    options.members = ALL
    options.inherited_members = False
    assert_getter_works('class', 'target.Class', Class, ['meth'])

    options.inherited_members = True
    assert_getter_works('class', 'target.Class', Class, ['meth', 'inheritedmeth'])


@pytest.mark.usefixtures('setup_test')
def test_generate():
    logging.setup(app, app._status, app._warning)

    def assert_warns(warn_str, objtype, name, **kw):
        inst = app.registry.documenters[objtype](directive, name)
        inst.generate(**kw)
        assert len(directive.result) == 0, directive.result

        assert warn_str in app._warning.getvalue()
        app._warning.truncate(0)

    def assert_works(objtype, name, **kw):
        inst = app.registry.documenters[objtype](directive, name)
        inst.generate(**kw)
        assert directive.result
        # print '\n'.join(directive.result)
        assert app._warning.getvalue() == ''
        del directive.result[:]

    def assert_processes(items, objtype, name, **kw):
        del processed_docstrings[:]
        del processed_signatures[:]
        assert_works(objtype, name, **kw)
        assert set(processed_docstrings) | set(processed_signatures) == set(items)

    def assert_result_contains(item, objtype, name, **kw):
        inst = app.registry.documenters[objtype](directive, name)
        inst.generate(**kw)
        # print '\n'.join(directive.result)
        assert app._warning.getvalue() == ''
        assert item in directive.result
        del directive.result[:]

    def assert_order(items, objtype, name, member_order, **kw):
        inst = app.registry.documenters[objtype](directive, name)
        inst.options.member_order = member_order
        inst.generate(**kw)
        assert app._warning.getvalue() == ''
        items = list(reversed(items))
        lineiter = iter(directive.result)
        # for line in directive.result:
        #     if line.strip():
        #         print repr(line)
        while items:
            item = items.pop()
            for line in lineiter:
                if line == item:
                    break
            else:  # ran out of items!
                assert False, ('item %r not found in result or not in the '
                               ' correct order' % item)
        del directive.result[:]

    options.members = []

    # no module found?
    assert_warns("import for autodocumenting 'foobar'",
                 'function', 'foobar', more_content=None)
    # importing
    assert_warns("failed to import module 'test_foobar'",
                 'module', 'test_foobar', more_content=None)
    # attributes missing
    assert_warns("failed to import function 'foobar' from module 'util'",
                 'function', 'util.foobar', more_content=None)
    # method missing
    assert_warns("failed to import method 'Class.foobar' from module 'target';",
                 'method', 'target.Class.foobar', more_content=None)

    # test auto and given content mixing
    directive.env.ref_context['py:module'] = 'target'
    assert_result_contains('   Function.', 'method', 'Class.meth')
    add_content = ViewList()
    add_content.append('Content.', '', 0)
    assert_result_contains('   Function.', 'method',
                           'Class.meth', more_content=add_content)
    assert_result_contains('   Content.', 'method',
                           'Class.meth', more_content=add_content)

    # test check_module
    inst = FunctionDocumenter(directive, 'add_documenter')
    inst.generate(check_module=True)
    assert len(directive.result) == 0

    # assert that exceptions can be documented
    assert_works('exception', 'target.CustomEx', all_members=True)
    assert_works('exception', 'target.CustomEx')

    # test diverse inclusion settings for members
    should = [('class', 'target.Class')]
    assert_processes(should, 'class', 'Class')
    should.extend([('method', 'target.Class.meth')])
    options.members = ['meth']
    options.exclude_members = set(['excludemeth'])
    assert_processes(should, 'class', 'Class')
    should.extend([('attribute', 'target.Class.prop'),
                   ('attribute', 'target.Class.descr'),
                   ('attribute', 'target.Class.attr'),
                   ('attribute', 'target.Class.docattr'),
                   ('attribute', 'target.Class.udocattr'),
                   ('attribute', 'target.Class.mdocattr'),
                   ('attribute', 'target.Class.inst_attr_comment'),
                   ('attribute', 'target.Class.inst_attr_inline'),
                   ('attribute', 'target.Class.inst_attr_string'),
                   ('method', 'target.Class.moore'),
                   ])
    options.members = ALL
    assert_processes(should, 'class', 'Class')
    options.undoc_members = True
    should.extend((('attribute', 'target.Class.skipattr'),
                   ('method', 'target.Class.undocmeth'),
                   ('method', 'target.Class.roger')))
    assert_processes(should, 'class', 'Class')
    options.inherited_members = True
    should.append(('method', 'target.Class.inheritedmeth'))
    assert_processes(should, 'class', 'Class')

    # test special members
    options.special_members = ['__special1__']
    should.append(('method', 'target.Class.__special1__'))
    assert_processes(should, 'class', 'Class')
    options.special_members = ALL
    should.append(('method', 'target.Class.__special2__'))
    assert_processes(should, 'class', 'Class')
    options.special_members = False

    options.members = []
    # test module flags
    assert_result_contains('.. py:module:: target',
                           'module', 'target')
    options.synopsis = 'Synopsis'
    assert_result_contains('   :synopsis: Synopsis', 'module', 'target')
    options.deprecated = True
    assert_result_contains('   :deprecated:', 'module', 'target')
    options.platform = 'Platform'
    assert_result_contains('   :platform: Platform', 'module', 'target')
    # test if __all__ is respected for modules
    options.members = ALL
    assert_result_contains('.. py:class:: Class(arg)', 'module', 'target')
    try:
        assert_result_contains('.. py:exception:: CustomEx',
                               'module', 'target')
    except AssertionError:
        pass
    else:
        assert False, 'documented CustomEx which is not in __all__'

    # test ignore-module-all
    options.ignore_module_all = True
    assert_result_contains('.. py:class:: Class(arg)', 'module', 'target')
    assert_result_contains('.. py:exception:: CustomEx', 'module', 'target')

    # test noindex flag
    options.members = []
    options.noindex = True
    assert_result_contains('   :noindex:', 'module', 'target')
    assert_result_contains('   :noindex:', 'class', 'Base')

    # okay, now let's get serious about mixing Python and C signature stuff
    assert_result_contains('.. py:class:: CustomDict', 'class', 'CustomDict',
                           all_members=True)

    # test inner class handling
    assert_processes([('class', 'target.Outer'),
                      ('class', 'target.Outer.Inner'),
                      ('method', 'target.Outer.Inner.meth')],
                     'class', 'Outer', all_members=True)

    # test descriptor docstrings
    assert_result_contains('   Descriptor instance docstring.',
                           'attribute', 'target.Class.descr')

    # test generation for C modules (which have no source file)
    directive.env.ref_context['py:module'] = 'time'
    assert_processes([('function', 'time.asctime')], 'function', 'asctime')
    assert_processes([('function', 'time.asctime')], 'function', 'asctime')

    # test autodoc_member_order == 'source'
    directive.env.ref_context['py:module'] = 'target'
    options.private_members = True
    if PY3:
        roger_line = '   .. py:classmethod:: Class.roger(a, *, b=2, c=3, d=4, e=5, f=6)'
    else:
        roger_line = '   .. py:classmethod:: Class.roger(a, e=5, f=6)'
    assert_order(['.. py:class:: Class(arg)',
                  '   .. py:attribute:: Class.descr',
                  '   .. py:method:: Class.meth()',
                  '   .. py:method:: Class.undocmeth()',
                  '   .. py:attribute:: Class.attr',
                  '   .. py:attribute:: Class.prop',
                  '   .. py:attribute:: Class.docattr',
                  '   .. py:attribute:: Class.udocattr',
                  '   .. py:attribute:: Class.mdocattr',
                  roger_line,
                  '   .. py:classmethod:: Class.moore(a, e, f) -> happiness',
                  '   .. py:attribute:: Class.inst_attr_comment',
                  '   .. py:attribute:: Class.inst_attr_string',
                  '   .. py:attribute:: Class._private_inst_attr',
                  '   .. py:method:: Class.inheritedmeth()',
                  ],
                 'class', 'Class', member_order='bysource', all_members=True)
    del directive.env.ref_context['py:module']

    # test attribute initialized to class instance from other module
    directive.env.temp_data['autodoc:class'] = 'target.Class'
    assert_result_contains(u'   should be documented as well - s\xfc\xdf',
                           'attribute', 'mdocattr')
    del directive.env.temp_data['autodoc:class']

    # test autodoc_docstring_signature
    assert_result_contains(
        '.. py:method:: DocstringSig.meth(FOO, BAR=1) -> BAZ', 'method',
        'target.DocstringSig.meth')
    assert_result_contains(
        '   rest of docstring', 'method', 'target.DocstringSig.meth')
    assert_result_contains(
        '.. py:method:: DocstringSig.meth2()', 'method',
        'target.DocstringSig.meth2')
    assert_result_contains(
        '       indented line', 'method',
        'target.DocstringSig.meth2')
    assert_result_contains(
        '.. py:classmethod:: Class.moore(a, e, f) -> happiness', 'method',
        'target.Class.moore')

    # test new attribute documenter behavior
    directive.env.ref_context['py:module'] = 'target'
    options.undoc_members = True
    assert_processes([('class', 'target.AttCls'),
                      ('attribute', 'target.AttCls.a1'),
                      ('attribute', 'target.AttCls.a2'),
                      ], 'class', 'AttCls')
    assert_result_contains(
        '   :annotation: = hello world', 'attribute', 'AttCls.a1')
    assert_result_contains(
        '   :annotation: = None', 'attribute', 'AttCls.a2')

    # test explicit members with instance attributes
    del directive.env.temp_data['autodoc:class']
    del directive.env.temp_data['autodoc:module']
    directive.env.ref_context['py:module'] = 'target'
    options.inherited_members = False
    options.undoc_members = False
    options.members = ALL
    assert_processes([
        ('class', 'target.InstAttCls'),
        ('attribute', 'target.InstAttCls.ca1'),
        ('attribute', 'target.InstAttCls.ca2'),
        ('attribute', 'target.InstAttCls.ca3'),
        ('attribute', 'target.InstAttCls.ia1'),
        ('attribute', 'target.InstAttCls.ia2'),
    ], 'class', 'InstAttCls')
    del directive.env.temp_data['autodoc:class']
    del directive.env.temp_data['autodoc:module']
    options.members = ['ca1', 'ia1']
    assert_processes([
        ('class', 'target.InstAttCls'),
        ('attribute', 'target.InstAttCls.ca1'),
        ('attribute', 'target.InstAttCls.ia1'),
    ], 'class', 'InstAttCls')
    del directive.env.temp_data['autodoc:class']
    del directive.env.temp_data['autodoc:module']
    del directive.env.ref_context['py:module']

    # test members with enum attributes
    directive.env.ref_context['py:module'] = 'target'
    options.inherited_members = False
    options.undoc_members = False
    options.members = ALL
    assert_processes([
        ('class', 'target.EnumCls'),
        ('attribute', 'target.EnumCls.val1'),
        ('attribute', 'target.EnumCls.val2'),
        ('attribute', 'target.EnumCls.val3'),
    ], 'class', 'EnumCls')
    assert_result_contains(
        '   :annotation: = 12', 'attribute', 'EnumCls.val1')
    assert_result_contains(
        '   :annotation: = 23', 'attribute', 'EnumCls.val2')
    assert_result_contains(
        '   :annotation: = 34', 'attribute', 'EnumCls.val3')
    del directive.env.temp_data['autodoc:class']
    del directive.env.temp_data['autodoc:module']

    # test descriptor class documentation
    options.members = ['CustomDataDescriptor', 'CustomDataDescriptor2']
    assert_result_contains('.. py:class:: CustomDataDescriptor(doc)',
                           'module', 'target')
    assert_result_contains('   .. py:method:: CustomDataDescriptor.meth()',
                           'module', 'target')
    assert_result_contains('.. py:class:: CustomDataDescriptor2(doc)',
                           'module', 'target')

    # test mocked module imports
    options.members = ['TestAutodoc']
    options.undoc_members = False
    assert_result_contains('.. py:class:: TestAutodoc',
                           'module', 'autodoc_missing_imports')
    assert_result_contains('   .. py:method:: TestAutodoc.decoratedMethod()',
                           'module', 'autodoc_missing_imports')
    options.members = ['decoratedFunction']
    assert_result_contains('.. py:function:: decoratedFunction()',
                           'module', 'autodoc_missing_imports')<|MERGE_RESOLUTION|>--- conflicted
+++ resolved
@@ -554,12 +554,8 @@
     add_documenter(MyDocumenter)
 
     def assert_result_contains(item, objtype, name, **kw):
-<<<<<<< HEAD
         app._warning.truncate(0)
-        inst = AutoDirective._registry[objtype](directive, name)
-=======
         inst = app.registry.documenters[objtype](directive, name)
->>>>>>> 3965b1f0
         inst.generate(**kw)
         # print '\n'.join(directive.result)
         assert app._warning.getvalue() == ''
