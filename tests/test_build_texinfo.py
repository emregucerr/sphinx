"""
    test_build_texinfo
    ~~~~~~~~~~~~~~~~~~

    Test the build process with Texinfo builder with the test root.

    :copyright: Copyright 2007-2021 by the Sphinx team, see AUTHORS.
    :license: BSD, see LICENSE for details.
"""

import os
import re
import subprocess
from subprocess import PIPE, CalledProcessError
from unittest.mock import Mock

import pytest

from sphinx.builders.texinfo import default_texinfo_documents
from sphinx.config import Config
from sphinx.testing.util import strip_escseq
from sphinx.util.docutils import new_document
from sphinx.writers.texinfo import TexinfoTranslator

from .test_build_html import ENV_WARNINGS

TEXINFO_WARNINGS = ENV_WARNINGS + """\
%(root)s/index.rst:\\d+: WARNING: unknown option: &option
%(root)s/index.rst:\\d+: WARNING: citation not found: missing
%(root)s/index.rst:\\d+: WARNING: a suitable image for texinfo builder not found: foo.\\*
%(root)s/index.rst:\\d+: WARNING: a suitable image for texinfo builder not found: \
\\['application/pdf', 'image/svg\\+xml'\\] \\(svgimg.\\*\\)
"""


@pytest.mark.sphinx('texinfo', testroot='warnings', freshenv=True)
def test_texinfo_warnings(app, status, warning):
    app.builder.build_all()
    warnings = strip_escseq(re.sub(re.escape(os.sep) + '{1,2}', '/', warning.getvalue()))
    warnings_exp = TEXINFO_WARNINGS % {
        'root': re.escape(app.srcdir.replace(os.sep, '/'))}
    assert re.match(warnings_exp + '$', warnings), \
        'Warnings don\'t match:\n' + \
        '--- Expected (regex):\n' + warnings_exp + \
        '--- Got:\n' + warnings


@pytest.mark.sphinx('texinfo')
def test_texinfo(app, status, warning):
    TexinfoTranslator.ignore_missing_images = True
    app.builder.build_all()
    result = (app.outdir / 'sphinxtests.texi').read_text()
    assert ('@anchor{markup doc}@anchor{11}'
            '@anchor{markup id1}@anchor{12}'
            '@anchor{markup testing-various-markup}@anchor{13}' in result)
    assert 'Footnotes' not in result
    # now, try to run makeinfo over it
    try:
        args = ['makeinfo', '--no-split', 'sphinxtests.texi']
        subprocess.run(args, stdout=PIPE, stderr=PIPE, cwd=app.outdir, check=True)
    except OSError as exc:
        raise pytest.skip.Exception from exc  # most likely makeinfo was not found
    except CalledProcessError as exc:
        print(exc.stdout)
        print(exc.stderr)
        assert False, 'makeinfo exited with return code %s' % exc.retcode


@pytest.mark.sphinx('texinfo', testroot='markup-rubric')
def test_texinfo_rubric(app, status, warning):
    app.build()

    output = (app.outdir / 'python.texi').read_text()
    assert '@heading This is a rubric' in output
    assert '@heading This is a multiline rubric' in output


@pytest.mark.sphinx('texinfo', testroot='markup-citation')
def test_texinfo_citation(app, status, warning):
    app.builder.build_all()

    output = (app.outdir / 'python.texi').read_text()
    assert 'This is a citation ref; @ref{1,,[CITE1]} and @ref{2,,[CITE2]}.' in output
    assert ('@anchor{index cite1}@anchor{1}@w{(CITE1)} \n'
            'This is a citation\n') in output
    assert ('@anchor{index cite2}@anchor{2}@w{(CITE2)} \n'
            'This is a multiline citation\n') in output


def test_default_texinfo_documents():
    config = Config({'project': 'STASI™ Documentation',
                     'author': "Wolfgang Schäuble & G'Beckstein"})
    config.init_values()
    expected = [('index', 'stasi', 'STASI™ Documentation',
                 "Wolfgang Schäuble & G'Beckstein", 'stasi',
                 'One line description of project', 'Miscellaneous')]
    assert default_texinfo_documents(config) == expected


@pytest.mark.sphinx('texinfo')
def test_texinfo_escape_id(app, status, warning):
    settings = Mock(title='',
                    texinfo_dir_entry='',
                    texinfo_elements={})
    document = new_document('', settings)
    translator = app.builder.create_translator(document, app.builder)

    assert translator.escape_id('Hello world') == 'Hello world'
    assert translator.escape_id('Hello    world') == 'Hello world'
    assert translator.escape_id('Hello   Sphinx   world') == 'Hello Sphinx world'
    assert translator.escape_id('Hello:world') == 'Hello world'
    assert translator.escape_id('Hello(world)') == 'Hello world'
    assert translator.escape_id('Hello world.') == 'Hello world'
    assert translator.escape_id('.') == '.'


<<<<<<< HEAD
@pytest.mark.sphinx('texinfo', testroot='footnotes')
def test_texinfo_footnote(app, status, warning):
    app.builder.build_all()

    output = (app.outdir / 'python.texi').read_text()
    assert 'First footnote: @footnote{First}' in output
=======
@pytest.mark.sphinx('texinfo')
def test_texinfo_xrefs(app, status, warning):
    app.builder.build_all()
    output = (app.outdir / 'sphinxtests.texi').read_text()
    assert re.search(r'@ref{\w+,,--plugin\.option}', output)

    # Now rebuild it without xrefs
    app.config.texinfo_cross_references = False
    app.builder.build_all()
    output = (app.outdir / 'sphinxtests.texi').read_text()
    assert not re.search(r'@ref{\w+,,--plugin\.option}', output)
    assert 'Link to perl +p, --ObjC++, --plugin.option, create-auth-token, arg and -j' in output


@pytest.mark.sphinx('texinfo', testroot='root')
def test_texinfo_samp_with_variable(app, status, warning):
    app.build()

    output = (app.outdir / 'sphinxtests.texi').read_text()

    assert '@code{@var{variable_only}}' in output
    assert '@code{@var{variable} and text}' in output
    assert '@code{Show @var{variable} in the middle}' in output
>>>>>>> c6fc5dff
<|MERGE_RESOLUTION|>--- conflicted
+++ resolved
@@ -114,14 +114,14 @@
     assert translator.escape_id('.') == '.'
 
 
-<<<<<<< HEAD
 @pytest.mark.sphinx('texinfo', testroot='footnotes')
 def test_texinfo_footnote(app, status, warning):
     app.builder.build_all()
 
     output = (app.outdir / 'python.texi').read_text()
     assert 'First footnote: @footnote{First}' in output
-=======
+
+
 @pytest.mark.sphinx('texinfo')
 def test_texinfo_xrefs(app, status, warning):
     app.builder.build_all()
@@ -144,5 +144,4 @@
 
     assert '@code{@var{variable_only}}' in output
     assert '@code{@var{variable} and text}' in output
-    assert '@code{Show @var{variable} in the middle}' in output
->>>>>>> c6fc5dff
+    assert '@code{Show @var{variable} in the middle}' in output