# -*- coding: utf-8 -*-
"""
    test_build_html
    ~~~~~~~~~~~~~~~

    Test the HTML builder and check output against XPath.

    :copyright: Copyright 2007-2016 by the Sphinx team, see AUTHORS.
    :license: BSD, see LICENSE for details.
"""

import os
import re
from itertools import cycle, chain

from six import PY3

from sphinx import __display_version__
from sphinx.util.inventory import InventoryFile

from util import remove_unicode_literals, strip_escseq
import xml.etree.cElementTree as ElementTree
from html5lib import getTreeBuilder, HTMLParser
import pytest


TREE_BUILDER = getTreeBuilder('etree', implementation=ElementTree)
HTML_PARSER = HTMLParser(TREE_BUILDER, namespaceHTMLElements=False)

ENV_WARNINGS = """\
%(root)s/autodoc_fodder.py:docstring of autodoc_fodder.MarkupError:\\d+: \
WARNING: Explicit markup ends without a blank line; unexpected unindent.
%(root)s/index.rst:\\d+: WARNING: Encoding 'utf-8-sig' used for reading included \
file u'%(root)s/wrongenc.inc' seems to be wrong, try giving an :encoding: option
%(root)s/index.rst:\\d+: WARNING: image file not readable: foo.png
%(root)s/index.rst:\\d+: WARNING: nonlocal image URI found: http://www.python.org/logo.png
%(root)s/index.rst:\\d+: WARNING: download file not readable: %(root)s/nonexisting.png
%(root)s/index.rst:\\d+: WARNING: invalid single index entry u''
%(root)s/undecodable.rst:\\d+: WARNING: undecodable source characters, replacing \
with "\\?": b?'here: >>>(\\\\|/)xbb<<<((\\\\|/)r)?'
"""

HTML_WARNINGS = ENV_WARNINGS + """\
%(root)s/index.rst:\\d+: WARNING: unknown option: &option
%(root)s/index.rst:\\d+: WARNING: citation not found: missing
%(root)s/index.rst:\\d+: WARNING: no matching candidate for image URI u'foo.\\*'
%(root)s/index.rst:\\d+: WARNING: Could not lex literal_block as "c". Highlighting skipped.
"""

if PY3:
    ENV_WARNINGS = remove_unicode_literals(ENV_WARNINGS)
    HTML_WARNINGS = remove_unicode_literals(HTML_WARNINGS)


etree_cache = {}


@pytest.fixture(scope='module')
def cached_etree_parse():
    def parse(fname):
        if fname in etree_cache:
            return etree_cache[fname]
        with (fname).open('rb') as fp:
            etree = HTML_PARSER.parse(fp)
            etree_cache.clear()
            etree_cache[fname] = etree
            return etree
    yield parse
    etree_cache.clear()


def flat_dict(d):
    return chain.from_iterable(
        [
            zip(cycle([fname]), values)
            for fname, values in d.items()
        ]
    )


def tail_check(check):
    rex = re.compile(check)

    def checker(nodes):
        for node in nodes:
            if node.tail and rex.search(node.tail):
                return True
        assert False, '%r not found in tail of any nodes %s' % (check, nodes)
    return checker


def check_xpath(etree, fname, path, check, be_found=True):
    nodes = list(etree.findall(path))
    if check is None:
        assert nodes == [], ('found any nodes matching xpath '
                             '%r in file %s' % (path, fname))
        return
    else:
        assert nodes != [], ('did not find any node matching xpath '
                             '%r in file %s' % (path, fname))
    if hasattr(check, '__call__'):
        check(nodes)
    elif not check:
        # only check for node presence
        pass
    else:
        def get_text(node):
            if node.text is not None:
                return node.text
            else:
                # Since pygments-2.1.1, empty <span> tag is inserted at top of
                # highlighting block
                if len(node) == 1 and node[0].tag == 'span' and node[0].text is None:
                    if node[0].tail is not None:
                        return node[0].tail
                return ''

        rex = re.compile(check)
        if be_found:
            if any(rex.search(get_text(node)) for node in nodes):
                return
        else:
            if all(not rex.search(get_text(node)) for node in nodes):
                return

        assert False, ('%r not found in any node matching '
                       'path %s in %s: %r' % (check, path, fname,
                                              [node.text for node in nodes]))


def check_static_entries(outdir):
    staticdir = outdir / '_static'
    assert staticdir.isdir()
    # a file from a directory entry in html_static_path
    assert (staticdir / 'README').isfile()
    # a directory from a directory entry in html_static_path
    assert (staticdir / 'subdir' / 'foo.css').isfile()
    # a file from a file entry in html_static_path
    assert (staticdir / 'templated.css').isfile()
    assert (staticdir / 'templated.css').text().splitlines()[1] == __display_version__
    # a file from _static, but matches exclude_patterns
    assert not (staticdir / 'excluded.css').exists()


def check_extra_entries(outdir):
    assert (outdir / 'robots.txt').isfile()


@pytest.mark.sphinx('html', testroot='warnings')
def test_html_warnings(app, warning):
    app.build()
    html_warnings = strip_escseq(warning.getvalue().replace(os.sep, '/'))
    html_warnings_exp = HTML_WARNINGS % {
        'root': re.escape(app.srcdir.replace(os.sep, '/'))}
    assert re.match(html_warnings_exp + '$', html_warnings), \
        'Warnings don\'t match:\n' + \
        '--- Expected (regex):\n' + html_warnings_exp + \
        '--- Got:\n' + html_warnings


@pytest.mark.sphinx('html', tags=['testtag'], confoverrides={
    'html_context.hckey_co': 'hcval_co'})
@pytest.mark.test_params(shared_result='test_build_html_output')
def test_static_output(app):
    app.build()
    check_static_entries(app.builder.outdir)
    check_extra_entries(app.builder.outdir)


@pytest.mark.parametrize("fname,expect", flat_dict({
    'images.html': [
        (".//img[@src='_images/img.png']", ''),
        (".//img[@src='_images/img1.png']", ''),
        (".//img[@src='_images/simg.png']", ''),
        (".//img[@src='_images/svgimg.svg']", ''),
        (".//a[@href='_sources/images.txt']", ''),
    ],
    'subdir/images.html': [
        (".//img[@src='../_images/img1.png']", ''),
        (".//img[@src='../_images/rimg.png']", ''),
    ],
    'subdir/includes.html': [
        (".//a[@href='../_downloads/img.png']", ''),
        (".//img[@src='../_images/img.png']", ''),
        (".//p", 'This is an include file.'),
        (".//pre/span", 'line 1'),
        (".//pre/span", 'line 2'),
    ],
    'includes.html': [
        (".//pre", u'Max Strauß'),
        (".//a[@href='_downloads/img.png']", ''),
        (".//a[@href='_downloads/img1.png']", ''),
        (".//pre/span", u'"quotes"'),
        (".//pre/span", u"'included'"),
        (".//pre/span[@class='s2']", u'üöä'),
        (".//div[@class='inc-pyobj1 highlight-text']//pre",
         r'^class Foo:\n    pass\n\s*$'),
        (".//div[@class='inc-pyobj2 highlight-text']//pre",
         r'^    def baz\(\):\n        pass\n\s*$'),
        (".//div[@class='inc-lines highlight-text']//pre",
         r'^class Foo:\n    pass\nclass Bar:\n$'),
        (".//div[@class='inc-startend highlight-text']//pre",
         u'^foo = "Including Unicode characters: üöä"\\n$'),
        (".//div[@class='inc-preappend highlight-text']//pre",
         r'(?m)^START CODE$'),
        (".//div[@class='inc-pyobj-dedent highlight-python']//span",
         r'def'),
        (".//div[@class='inc-tab3 highlight-text']//pre",
         r'-| |-'),
        (".//div[@class='inc-tab8 highlight-python']//pre/span",
         r'-|      |-'),
    ],
    'autodoc.html': [
        (".//dt[@id='test_autodoc.Class']", ''),
        (".//dt[@id='test_autodoc.function']/em", r'\*\*kwds'),
        (".//dd/p", r'Return spam\.'),
    ],
    'extapi.html': [
        (".//strong", 'from function: Foo'),
        (".//strong", 'from class: Bar'),
    ],
    'markup.html': [
        (".//title", 'set by title directive'),
        (".//p/em", 'Section author: Georg Brandl'),
        (".//p/em", 'Module author: Georg Brandl'),
        # created by the meta directive
        (".//meta[@name='author'][@content='Me']", ''),
        (".//meta[@name='keywords'][@content='docs, sphinx']", ''),
        # a label created by ``.. _label:``
        (".//div[@id='label']", ''),
        # code with standard code blocks
        (".//pre", '^some code$'),
        # an option list
        (".//span[@class='option']", '--help'),
        # admonitions
        (".//p[@class='first admonition-title']", 'My Admonition'),
        (".//p[@class='last']", 'Note text.'),
        (".//p[@class='last']", 'Warning text.'),
        # inline markup
        (".//li/strong", r'^command\\n$'),
        (".//li/strong", r'^program\\n$'),
        (".//li/em", r'^dfn\\n$'),
        (".//li/code/span[@class='pre']", r'^kbd\\n$'),
        (".//li/span", u'File \N{TRIANGULAR BULLET} Close'),
        (".//li/code/span[@class='pre']", '^a/$'),
        (".//li/code/em/span[@class='pre']", '^varpart$'),
        (".//li/code/em/span[@class='pre']", '^i$'),
        (".//a[@href='https://www.python.org/dev/peps/pep-0008']"
         "[@class='pep reference external']/strong", 'PEP 8'),
        (".//a[@href='https://www.python.org/dev/peps/pep-0008']"
         "[@class='pep reference external']/strong",
         'Python Enhancement Proposal #8'),
        (".//a[@href='https://tools.ietf.org/html/rfc1.html']"
         "[@class='rfc reference external']/strong", 'RFC 1'),
        (".//a[@href='https://tools.ietf.org/html/rfc1.html']"
         "[@class='rfc reference external']/strong", 'Request for Comments #1'),
        (".//a[@href='objects.html#envvar-HOME']"
         "[@class='reference internal']/code/span[@class='pre']", 'HOME'),
        (".//a[@href='#with']"
         "[@class='reference internal']/code/span[@class='pre']", '^with$'),
        (".//a[@href='#grammar-token-try_stmt']"
         "[@class='reference internal']/code/span", '^statement$'),
        (".//a[@href='#some-label'][@class='reference internal']/span", '^here$'),
        (".//a[@href='#some-label'][@class='reference internal']/span", '^there$'),
        (".//a[@href='subdir/includes.html']"
         "[@class='reference internal']/span", 'Including in subdir'),
        (".//a[@href='objects.html#cmdoption-python-c']"
         "[@class='reference internal']/code/span[@class='pre']", '-c'),
        # abbreviations
        (".//abbr[@title='abbreviation']", '^abbr$'),
        # version stuff
        (".//div[@class='versionadded']/p/span", 'New in version 0.6: '),
        (".//div[@class='versionadded']/p/span",
         tail_check('First paragraph of versionadded')),
        (".//div[@class='versionchanged']/p/span",
         tail_check('First paragraph of versionchanged')),
        (".//div[@class='versionchanged']/p",
         'Second paragraph of versionchanged'),
        # footnote reference
        (".//a[@class='footnote-reference']", r'\[1\]'),
        # created by reference lookup
        (".//a[@href='contents.html#ref1']", ''),
        # ``seealso`` directive
        (".//div/p[@class='first admonition-title']", 'See also'),
        # a ``hlist`` directive
        (".//table[@class='hlist']/tbody/tr/td/ul/li", '^This$'),
        # a ``centered`` directive
        (".//p[@class='centered']/strong", 'LICENSE'),
        # a glossary
        (".//dl/dt[@id='term-boson']", 'boson'),
        # a production list
        (".//pre/strong", 'try_stmt'),
        (".//pre/a[@href='#grammar-token-try1_stmt']/code/span", 'try1_stmt'),
        # tests for ``only`` directive
        (".//p", 'A global substitution.'),
        (".//p", 'In HTML.'),
        (".//p", 'In both.'),
        (".//p", 'Always present'),
        # tests for ``any`` role
        (".//a[@href='#with']/span", 'headings'),
        (".//a[@href='objects.html#func_without_body']/code/span", 'objects'),
    ],
    'objects.html': [
        (".//dt[@id='mod.Cls.meth1']", ''),
        (".//dt[@id='errmod.Error']", ''),
        (".//dt/code", r'long\(parameter,\s* list\)'),
        (".//dt/code", 'another one'),
        (".//a[@href='#mod.Cls'][@class='reference internal']", ''),
        (".//dl[@class='userdesc']", ''),
        (".//dt[@id='userdesc-myobj']", ''),
        (".//a[@href='#userdesc-myobj'][@class='reference internal']", ''),
        # docfields
        (".//a[@class='reference internal'][@href='#TimeInt']/em", 'TimeInt'),
        (".//a[@class='reference internal'][@href='#Time']", 'Time'),
        (".//a[@class='reference internal'][@href='#errmod.Error']/strong", 'Error'),
        # C references
        (".//span[@class='pre']", 'CFunction()'),
        (".//a[@href='#c.Sphinx_DoSomething']", ''),
        (".//a[@href='#c.SphinxStruct.member']", ''),
        (".//a[@href='#c.SPHINX_USE_PYTHON']", ''),
        (".//a[@href='#c.SphinxType']", ''),
        (".//a[@href='#c.sphinx_global']", ''),
        # test global TOC created by toctree()
        (".//ul[@class='current']/li[@class='toctree-l1 current']/a[@href='#']",
         'Testing object descriptions'),
        (".//li[@class='toctree-l1']/a[@href='markup.html']",
         'Testing various markup'),
        # test unknown field names
        (".//th[@class='field-name']", 'Field_name:'),
        (".//th[@class='field-name']", 'Field_name all lower:'),
        (".//th[@class='field-name']", 'FIELD_NAME:'),
        (".//th[@class='field-name']", 'FIELD_NAME ALL CAPS:'),
        (".//th[@class='field-name']", 'Field_Name:'),
        (".//th[@class='field-name']", 'Field_Name All Word Caps:'),
        (".//th[@class='field-name']", 'Field_name:'),
        (".//th[@class='field-name']", 'Field_name First word cap:'),
        (".//th[@class='field-name']", 'FIELd_name:'),
        (".//th[@class='field-name']", 'FIELd_name PARTial caps:'),
        # custom sidebar
        (".//h4", 'Custom sidebar'),
        # docfields
        (".//td[@class='field-body']/strong", '^moo$'),
        (".//td[@class='field-body']/strong", tail_check(r'\(Moo\) .* Moo')),
        (".//td[@class='field-body']/ul/li/strong", '^hour$'),
        (".//td[@class='field-body']/ul/li/em", '^DuplicateType$'),
        (".//td[@class='field-body']/ul/li/em", tail_check(r'.* Some parameter')),
        # others
        (".//a[@class='reference internal'][@href='#cmdoption-perl-arg-p']/code/span",
         'perl'),
        (".//a[@class='reference internal'][@href='#cmdoption-perl-arg-p']/code/span",
         '\\+p'),
        (".//a[@class='reference internal'][@href='#cmdoption-perl-objc']/code/span",
         '--ObjC\\+\\+'),
        (".//a[@class='reference internal'][@href='#cmdoption-perl-plugin-option']/code/span",
         '--plugin.option'),
        (".//a[@class='reference internal'][@href='#cmdoption-perl-arg-create-auth-token']"
         "/code/span",
         'create-auth-token'),
        (".//a[@class='reference internal'][@href='#cmdoption-perl-arg-arg']/code/span",
         'arg'),
        (".//a[@class='reference internal'][@href='#cmdoption-hg-arg-commit']/code/span",
         'hg'),
        (".//a[@class='reference internal'][@href='#cmdoption-hg-arg-commit']/code/span",
         'commit'),
        (".//a[@class='reference internal'][@href='#cmdoption-git-commit-p']/code/span",
         'git'),
        (".//a[@class='reference internal'][@href='#cmdoption-git-commit-p']/code/span",
         'commit'),
        (".//a[@class='reference internal'][@href='#cmdoption-git-commit-p']/code/span",
         '-p'),
    ],
    'contents.html': [
        (".//meta[@name='hc'][@content='hcval']", ''),
        (".//meta[@name='hc_co'][@content='hcval_co']", ''),
        (".//meta[@name='testopt'][@content='testoverride']", ''),
        (".//td[@class='label']", r'\[Ref1\]'),
        (".//td[@class='label']", ''),
        (".//li[@class='toctree-l1']/a", 'Testing various markup'),
        (".//li[@class='toctree-l2']/a", 'Inline markup'),
        (".//title", 'Sphinx <Tests>'),
        (".//div[@class='footer']", 'Georg Brandl & Team'),
        (".//a[@href='http://python.org/']"
         "[@class='reference external']", ''),
        (".//li/a[@href='genindex.html']/span", 'Index'),
        (".//li/a[@href='py-modindex.html']/span", 'Module Index'),
        (".//li/a[@href='search.html']/span", 'Search Page'),
        # custom sidebar only for contents
        (".//h4", 'Contents sidebar'),
        # custom JavaScript
        (".//script[@src='file://moo.js']", ''),
        # URL in contents
        (".//a[@class='reference external'][@href='http://sphinx-doc.org/']",
         'http://sphinx-doc.org/'),
        (".//a[@class='reference external'][@href='http://sphinx-doc.org/latest/']",
         'Latest reference'),
        # Indirect hyperlink targets across files
        (".//a[@href='markup.html#some-label'][@class='reference internal']/span",
         '^indirect hyperref$'),
    ],
    'bom.html': [
        (".//title", " File with UTF-8 BOM"),
    ],
    'extensions.html': [
        (".//a[@href='http://python.org/dev/']", "http://python.org/dev/"),
        (".//a[@href='http://bugs.python.org/issue1000']", "issue 1000"),
        (".//a[@href='http://bugs.python.org/issue1042']", "explicit caption"),
    ],
    '_static/statictmpl.html': [
        (".//project", 'Sphinx <Tests>'),
    ],
    'genindex.html': [
        # index entries
        (".//a/strong", "Main"),
        (".//a/strong", "[1]"),
        (".//a/strong", "Other"),
        (".//a", "entry"),
        (".//li/a", "double"),
    ],
    'footnote.html': [
        (".//a[@class='footnote-reference'][@href='#id8'][@id='id1']", r"\[1\]"),
        (".//a[@class='footnote-reference'][@href='#id9'][@id='id2']", r"\[2\]"),
        (".//a[@class='footnote-reference'][@href='#foo'][@id='id3']", r"\[3\]"),
        (".//a[@class='reference internal'][@href='#bar'][@id='id4']", r"\[bar\]"),
        (".//a[@class='footnote-reference'][@href='#id10'][@id='id5']", r"\[4\]"),
        (".//a[@class='footnote-reference'][@href='#id11'][@id='id6']", r"\[5\]"),
        (".//a[@class='fn-backref'][@href='#id1']", r"\[1\]"),
        (".//a[@class='fn-backref'][@href='#id2']", r"\[2\]"),
        (".//a[@class='fn-backref'][@href='#id3']", r"\[3\]"),
        (".//a[@class='fn-backref'][@href='#id4']", r"\[bar\]"),
        (".//a[@class='fn-backref'][@href='#id5']", r"\[4\]"),
        (".//a[@class='fn-backref'][@href='#id6']", r"\[5\]"),
        (".//a[@class='fn-backref'][@href='#id7']", r"\[6\]"),
    ],
    'otherext.html': [
        (".//h1", "Generated section"),
        (".//a[@href='_sources/otherext.foo.txt']", ''),
    ]
}))
@pytest.mark.sphinx('html', tags=['testtag'], confoverrides={
    'html_context.hckey_co': 'hcval_co'})
@pytest.mark.test_params(shared_result='test_build_html_output')
def test_html_output(app, cached_etree_parse, fname, expect):
    app.build()
    check_xpath(cached_etree_parse(app.outdir / fname), fname, *expect)


@pytest.mark.parametrize("fname,expect", flat_dict({
    'index.html': [
        (".//li[@class='toctree-l3']/a", '1.1.1. Foo A1', True),
        (".//li[@class='toctree-l3']/a", '1.2.1. Foo B1', True),
        (".//li[@class='toctree-l3']/a", '2.1.1. Bar A1', False),
        (".//li[@class='toctree-l3']/a", '2.2.1. Bar B1', False),
    ],
    'foo.html': [
        (".//h1", '1. Foo', True),
        (".//h2", '1.1. Foo A', True),
        (".//h3", '1.1.1. Foo A1', True),
        (".//h2", '1.2. Foo B', True),
        (".//h3", '1.2.1. Foo B1', True),
        (".//div[@class='sphinxsidebarwrapper']//li/a", '1.1. Foo A', True),
        (".//div[@class='sphinxsidebarwrapper']//li/a", '1.1.1. Foo A1', True),
        (".//div[@class='sphinxsidebarwrapper']//li/a", '1.2. Foo B', True),
        (".//div[@class='sphinxsidebarwrapper']//li/a", '1.2.1. Foo B1', True),
    ],
    'bar.html': [
        (".//h1", '2. Bar', True),
        (".//h2", '2.1. Bar A', True),
        (".//h2", '2.2. Bar B', True),
        (".//h3", '2.2.1. Bar B1', True),
        (".//div[@class='sphinxsidebarwrapper']//li/a", '2. Bar', True),
        (".//div[@class='sphinxsidebarwrapper']//li/a", '2.1. Bar A', True),
        (".//div[@class='sphinxsidebarwrapper']//li/a", '2.2. Bar B', True),
        (".//div[@class='sphinxsidebarwrapper']//li/a", '2.2.1. Bar B1', False),
    ],
    'baz.html': [
        (".//h1", '2.1.1. Baz A', True),
    ],
}))
@pytest.mark.sphinx('html', testroot='tocdepth')
@pytest.mark.test_params(shared_result='test_build_html_tocdepth')
def test_tocdepth(app, cached_etree_parse, fname, expect):
    app.build()
    # issue #1251
    check_xpath(cached_etree_parse(app.outdir / fname), fname, *expect)


@pytest.mark.parametrize("fname,expect", flat_dict({
    'index.html': [
        (".//li[@class='toctree-l3']/a", '1.1.1. Foo A1', True),
        (".//li[@class='toctree-l3']/a", '1.2.1. Foo B1', True),
        (".//li[@class='toctree-l3']/a", '2.1.1. Bar A1', False),
        (".//li[@class='toctree-l3']/a", '2.2.1. Bar B1', False),

        # index.rst
        (".//h1", 'test-tocdepth', True),

        # foo.rst
        (".//h2", '1. Foo', True),
        (".//h3", '1.1. Foo A', True),
        (".//h4", '1.1.1. Foo A1', True),
        (".//h3", '1.2. Foo B', True),
        (".//h4", '1.2.1. Foo B1', True),

        # bar.rst
        (".//h2", '2. Bar', True),
        (".//h3", '2.1. Bar A', True),
        (".//h3", '2.2. Bar B', True),
        (".//h4", '2.2.1. Bar B1', True),

        # baz.rst
        (".//h4", '2.1.1. Baz A', True),
    ],
}))
@pytest.mark.sphinx('singlehtml', testroot='tocdepth')
@pytest.mark.test_params(shared_result='test_build_html_tocdepth')
def test_tocdepth_singlehtml(app, cached_etree_parse, fname, expect):
    app.build()
    check_xpath(cached_etree_parse(app.outdir / fname), fname, *expect)


@pytest.mark.sphinx('html', testroot='numfig')
@pytest.mark.test_params(shared_result='test_build_html_numfig')
def test_numfig_disabled_warn(app, warning):
    app.build()
    warnings = warning.getvalue()
    assert 'index.rst:47: WARNING: numfig is disabled. :numref: is ignored.' in warnings
    assert 'index.rst:55: WARNING: no number is assigned for section: index' not in warnings
    assert 'index.rst:56: WARNING: invalid numfig_format: invalid' not in warnings
    assert 'index.rst:57: WARNING: invalid numfig_format: Fig %s %s' not in warnings


@pytest.mark.parametrize("fname,expect", flat_dict({
    'index.html': [
        (".//div[@class='figure']/p[@class='caption']/"
         "span[@class='caption-number']", None, True),
        (".//table/caption/span[@class='caption-number']", None, True),
        (".//div[@class='code-block-caption']/"
         "span[@class='caption-number']", None, True),
        (".//li/code/span", '^fig1$', True),
        (".//li/code/span", '^Figure%s$', True),
        (".//li/code/span", '^table-1$', True),
        (".//li/code/span", '^Table:%s$', True),
        (".//li/code/span", '^CODE_1$', True),
        (".//li/code/span", '^Code-%s$', True),
        (".//li/code/span", '^foo$', True),
        (".//li/code/span", '^bar_a$', True),
        (".//li/code/span", '^Fig.{number}$', True),
        (".//li/code/span", '^Sect.{number}$', True),
    ],
    'foo.html': [
        (".//div[@class='figure']/p[@class='caption']/"
         "span[@class='caption-number']", None, True),
        (".//table/caption/span[@class='caption-number']", None, True),
        (".//div[@class='code-block-caption']/"
         "span[@class='caption-number']", None, True),
    ],
    'bar.html': [
        (".//div[@class='figure']/p[@class='caption']/"
         "span[@class='caption-number']", None, True),
        (".//table/caption/span[@class='caption-number']", None, True),
        (".//div[@class='code-block-caption']/"
         "span[@class='caption-number']", None, True),
    ],
    'baz.html': [
        (".//div[@class='figure']/p[@class='caption']/"
         "span[@class='caption-number']", None, True),
        (".//table/caption/span[@class='caption-number']", None, True),
        (".//div[@class='code-block-caption']/"
         "span[@class='caption-number']", None, True),
    ],
}))
@pytest.mark.sphinx('html', testroot='numfig')
@pytest.mark.test_params(shared_result='test_build_html_numfig')
def test_numfig_disabled(app, cached_etree_parse, fname, expect):
    app.build()
    check_xpath(cached_etree_parse(app.outdir / fname), fname, *expect)


@pytest.mark.sphinx(
    'html', testroot='numfig',
    srcdir='test_numfig_without_numbered_toctree_warn',
    confoverrides={'numfig': True})
def test_numfig_without_numbered_toctree_warn(app, warning):
    app.build()
    # remove :numbered: option
    index = (app.srcdir / 'index.rst').text()
    index = re.sub(':numbered:.*', '', index, re.MULTILINE)
    (app.srcdir / 'index.rst').write_text(index, encoding='utf-8')
    app.builder.build_all()

    warnings = warning.getvalue()
    assert 'index.rst:47: WARNING: numfig is disabled. :numref: is ignored.' not in warnings
    assert 'index.rst:55: WARNING: no number is assigned for section: index' in warnings
    assert 'index.rst:56: WARNING: invalid numfig_format: invalid' in warnings
    assert 'index.rst:57: WARNING: invalid numfig_format: Fig %s %s' in warnings


@pytest.mark.parametrize("fname,expect", flat_dict({
    'index.html': [
        (".//div[@class='figure']/p[@class='caption']/"
         "span[@class='caption-number']", '^Fig. 9 $', True),
        (".//div[@class='figure']/p[@class='caption']/"
         "span[@class='caption-number']", '^Fig. 10 $', True),
        (".//table/caption/span[@class='caption-number']",
         '^Table 9 $', True),
        (".//table/caption/span[@class='caption-number']",
         '^Table 10 $', True),
        (".//div[@class='code-block-caption']/"
         "span[@class='caption-number']", '^Listing 9 $', True),
        (".//div[@class='code-block-caption']/"
         "span[@class='caption-number']", '^Listing 10 $', True),
        (".//li/a/span", '^Fig. 9$', True),
        (".//li/a/span", '^Figure6$', True),
        (".//li/a/span", '^Table 9$', True),
        (".//li/a/span", '^Table:6$', True),
        (".//li/a/span", '^Listing 9$', True),
        (".//li/a/span", '^Code-6$', True),
        (".//li/code/span", '^foo$', True),
        (".//li/code/span", '^bar_a$', True),
        (".//li/a/span", '^Fig.9 should be Fig.1$', True),
        (".//li/code/span", '^Sect.{number}$', True),
    ],
    'foo.html': [
        (".//div[@class='figure']/p[@class='caption']/"
         "span[@class='caption-number']", '^Fig. 1 $', True),
        (".//div[@class='figure']/p[@class='caption']/"
         "span[@class='caption-number']", '^Fig. 2 $', True),
        (".//div[@class='figure']/p[@class='caption']/"
         "span[@class='caption-number']", '^Fig. 3 $', True),
        (".//div[@class='figure']/p[@class='caption']/"
         "span[@class='caption-number']", '^Fig. 4 $', True),
        (".//table/caption/span[@class='caption-number']",
         '^Table 1 $', True),
        (".//table/caption/span[@class='caption-number']",
         '^Table 2 $', True),
        (".//table/caption/span[@class='caption-number']",
         '^Table 3 $', True),
        (".//table/caption/span[@class='caption-number']",
         '^Table 4 $', True),
        (".//div[@class='code-block-caption']/"
         "span[@class='caption-number']", '^Listing 1 $', True),
        (".//div[@class='code-block-caption']/"
         "span[@class='caption-number']", '^Listing 2 $', True),
        (".//div[@class='code-block-caption']/"
         "span[@class='caption-number']", '^Listing 3 $', True),
        (".//div[@class='code-block-caption']/"
         "span[@class='caption-number']", '^Listing 4 $', True),
    ],
    'bar.html': [
        (".//div[@class='figure']/p[@class='caption']/"
         "span[@class='caption-number']", '^Fig. 5 $', True),
        (".//div[@class='figure']/p[@class='caption']/"
         "span[@class='caption-number']", '^Fig. 7 $', True),
        (".//div[@class='figure']/p[@class='caption']/"
         "span[@class='caption-number']", '^Fig. 8 $', True),
        (".//table/caption/span[@class='caption-number']",
         '^Table 5 $', True),
        (".//table/caption/span[@class='caption-number']",
         '^Table 7 $', True),
        (".//table/caption/span[@class='caption-number']",
         '^Table 8 $', True),
        (".//div[@class='code-block-caption']/"
         "span[@class='caption-number']", '^Listing 5 $', True),
        (".//div[@class='code-block-caption']/"
         "span[@class='caption-number']", '^Listing 7 $', True),
        (".//div[@class='code-block-caption']/"
         "span[@class='caption-number']", '^Listing 8 $', True),
    ],
    'baz.html': [
        (".//div[@class='figure']/p[@class='caption']/"
         "span[@class='caption-number']", '^Fig. 6 $', True),
        (".//table/caption/span[@class='caption-number']",
         '^Table 6 $', True),
        (".//div[@class='code-block-caption']/"
         "span[@class='caption-number']", '^Listing 6 $', True),
    ],
}))
@pytest.mark.sphinx(
    'html', testroot='numfig',
    srcdir='test_numfig_without_numbered_toctree',
    confoverrides={'numfig': True})
def test_numfig_without_numbered_toctree(app, cached_etree_parse, fname, expect):
    # remove :numbered: option
    index = (app.srcdir / 'index.rst').text()
    index = re.sub(':numbered:.*', '', index, re.MULTILINE)
    (app.srcdir / 'index.rst').write_text(index, encoding='utf-8')

    if not app.outdir.listdir():
        app.build()
    check_xpath(cached_etree_parse(app.outdir / fname), fname, *expect)


@pytest.mark.sphinx('html', testroot='numfig', confoverrides={'numfig': True})
@pytest.mark.test_params(shared_result='test_build_html_numfig_on')
def test_numfig_with_numbered_toctree_warn(app, warning):
    app.build()
    warnings = warning.getvalue()
    assert 'index.rst:47: WARNING: numfig is disabled. :numref: is ignored.' not in warnings
    assert 'index.rst:55: WARNING: no number is assigned for section: index' in warnings
    assert 'index.rst:56: WARNING: invalid numfig_format: invalid' in warnings
    assert 'index.rst:57: WARNING: invalid numfig_format: Fig %s %s' in warnings


@pytest.mark.parametrize("fname,expect", flat_dict({
    'index.html': [
        (".//div[@class='figure']/p[@class='caption']/"
         "span[@class='caption-number']", '^Fig. 1 $', True),
        (".//div[@class='figure']/p[@class='caption']/"
         "span[@class='caption-number']", '^Fig. 2 $', True),
        (".//table/caption/span[@class='caption-number']",
         '^Table 1 $', True),
        (".//table/caption/span[@class='caption-number']",
         '^Table 2 $', True),
        (".//div[@class='code-block-caption']/"
         "span[@class='caption-number']", '^Listing 1 $', True),
        (".//div[@class='code-block-caption']/"
         "span[@class='caption-number']", '^Listing 2 $', True),
        (".//li/a/span", '^Fig. 1$', True),
        (".//li/a/span", '^Figure2.2$', True),
        (".//li/a/span", '^Table 1$', True),
        (".//li/a/span", '^Table:2.2$', True),
        (".//li/a/span", '^Listing 1$', True),
        (".//li/a/span", '^Code-2.2$', True),
        (".//li/a/span", '^Section.1$', True),
        (".//li/a/span", '^Section.2.1$', True),
        (".//li/a/span", '^Fig.1 should be Fig.1$', True),
        (".//li/a/span", '^Sect.1 Foo$', True),
    ],
    'foo.html': [
        (".//div[@class='figure']/p[@class='caption']/"
         "span[@class='caption-number']", '^Fig. 1.1 $', True),
        (".//div[@class='figure']/p[@class='caption']/"
         "span[@class='caption-number']", '^Fig. 1.2 $', True),
        (".//div[@class='figure']/p[@class='caption']/"
         "span[@class='caption-number']", '^Fig. 1.3 $', True),
        (".//div[@class='figure']/p[@class='caption']/"
         "span[@class='caption-number']", '^Fig. 1.4 $', True),
        (".//table/caption/span[@class='caption-number']",
         '^Table 1.1 $', True),
        (".//table/caption/span[@class='caption-number']",
         '^Table 1.2 $', True),
        (".//table/caption/span[@class='caption-number']",
         '^Table 1.3 $', True),
        (".//table/caption/span[@class='caption-number']",
         '^Table 1.4 $', True),
        (".//div[@class='code-block-caption']/"
         "span[@class='caption-number']", '^Listing 1.1 $', True),
        (".//div[@class='code-block-caption']/"
         "span[@class='caption-number']", '^Listing 1.2 $', True),
        (".//div[@class='code-block-caption']/"
         "span[@class='caption-number']", '^Listing 1.3 $', True),
        (".//div[@class='code-block-caption']/"
         "span[@class='caption-number']", '^Listing 1.4 $', True),
    ],
    'bar.html': [
        (".//div[@class='figure']/p[@class='caption']/"
         "span[@class='caption-number']", '^Fig. 2.1 $', True),
        (".//div[@class='figure']/p[@class='caption']/"
         "span[@class='caption-number']", '^Fig. 2.3 $', True),
        (".//div[@class='figure']/p[@class='caption']/"
         "span[@class='caption-number']", '^Fig. 2.4 $', True),
        (".//table/caption/span[@class='caption-number']",
         '^Table 2.1 $', True),
        (".//table/caption/span[@class='caption-number']",
         '^Table 2.3 $', True),
        (".//table/caption/span[@class='caption-number']",
         '^Table 2.4 $', True),
        (".//div[@class='code-block-caption']/"
         "span[@class='caption-number']", '^Listing 2.1 $', True),
        (".//div[@class='code-block-caption']/"
         "span[@class='caption-number']", '^Listing 2.3 $', True),
        (".//div[@class='code-block-caption']/"
         "span[@class='caption-number']", '^Listing 2.4 $', True),
    ],
    'baz.html': [
        (".//div[@class='figure']/p[@class='caption']/"
         "span[@class='caption-number']", '^Fig. 2.2 $', True),
        (".//table/caption/span[@class='caption-number']",
         '^Table 2.2 $', True),
        (".//div[@class='code-block-caption']/"
         "span[@class='caption-number']", '^Listing 2.2 $', True),
    ],
}))
@pytest.mark.sphinx('html', testroot='numfig', confoverrides={'numfig': True})
@pytest.mark.test_params(shared_result='test_build_html_numfig_on')
def test_numfig_with_numbered_toctree(app, cached_etree_parse, fname, expect):
    app.build()
    check_xpath(cached_etree_parse(app.outdir / fname), fname, *expect)


@pytest.mark.sphinx('html', testroot='numfig', confoverrides={
    'numfig': True,
    'numfig_format': {'figure': 'Figure:%s',
                      'table': 'Tab_%s',
                      'code-block': 'Code-%s',
                      'section': 'SECTION-%s'}})
@pytest.mark.test_params(shared_result='test_build_html_numfig_format_warn')
def test_numfig_with_prefix_warn(app, warning):
    app.build()
    warnings = warning.getvalue()
    assert 'index.rst:47: WARNING: numfig is disabled. :numref: is ignored.' not in warnings
    assert 'index.rst:55: WARNING: no number is assigned for section: index' in warnings
    assert 'index.rst:56: WARNING: invalid numfig_format: invalid' in warnings
    assert 'index.rst:57: WARNING: invalid numfig_format: Fig %s %s' in warnings


@pytest.mark.parametrize("fname,expect", flat_dict({
    'index.html': [
        (".//div[@class='figure']/p[@class='caption']/"
         "span[@class='caption-number']", '^Figure:1 $', True),
        (".//div[@class='figure']/p[@class='caption']/"
         "span[@class='caption-number']", '^Figure:2 $', True),
        (".//table/caption/span[@class='caption-number']",
         '^Tab_1 $', True),
        (".//table/caption/span[@class='caption-number']",
         '^Tab_2 $', True),
        (".//div[@class='code-block-caption']/"
         "span[@class='caption-number']", '^Code-1 $', True),
        (".//div[@class='code-block-caption']/"
         "span[@class='caption-number']", '^Code-2 $', True),
        (".//li/a/span", '^Figure:1$', True),
        (".//li/a/span", '^Figure2.2$', True),
        (".//li/a/span", '^Tab_1$', True),
        (".//li/a/span", '^Table:2.2$', True),
        (".//li/a/span", '^Code-1$', True),
        (".//li/a/span", '^Code-2.2$', True),
        (".//li/a/span", '^SECTION-1$', True),
        (".//li/a/span", '^SECTION-2.1$', True),
        (".//li/a/span", '^Fig.1 should be Fig.1$', True),
        (".//li/a/span", '^Sect.1 Foo$', True),
    ],
    'foo.html': [
        (".//div[@class='figure']/p[@class='caption']/"
         "span[@class='caption-number']", '^Figure:1.1 $', True),
        (".//div[@class='figure']/p[@class='caption']/"
         "span[@class='caption-number']", '^Figure:1.2 $', True),
        (".//div[@class='figure']/p[@class='caption']/"
         "span[@class='caption-number']", '^Figure:1.3 $', True),
        (".//div[@class='figure']/p[@class='caption']/"
         "span[@class='caption-number']", '^Figure:1.4 $', True),
        (".//table/caption/span[@class='caption-number']",
         '^Tab_1.1 $', True),
        (".//table/caption/span[@class='caption-number']",
         '^Tab_1.2 $', True),
        (".//table/caption/span[@class='caption-number']",
         '^Tab_1.3 $', True),
        (".//table/caption/span[@class='caption-number']",
         '^Tab_1.4 $', True),
        (".//div[@class='code-block-caption']/"
         "span[@class='caption-number']", '^Code-1.1 $', True),
        (".//div[@class='code-block-caption']/"
         "span[@class='caption-number']", '^Code-1.2 $', True),
        (".//div[@class='code-block-caption']/"
         "span[@class='caption-number']", '^Code-1.3 $', True),
        (".//div[@class='code-block-caption']/"
         "span[@class='caption-number']", '^Code-1.4 $', True),
    ],
    'bar.html': [
        (".//div[@class='figure']/p[@class='caption']/"
         "span[@class='caption-number']", '^Figure:2.1 $', True),
        (".//div[@class='figure']/p[@class='caption']/"
         "span[@class='caption-number']", '^Figure:2.3 $', True),
        (".//div[@class='figure']/p[@class='caption']/"
         "span[@class='caption-number']", '^Figure:2.4 $', True),
        (".//table/caption/span[@class='caption-number']",
         '^Tab_2.1 $', True),
        (".//table/caption/span[@class='caption-number']",
         '^Tab_2.3 $', True),
        (".//table/caption/span[@class='caption-number']",
         '^Tab_2.4 $', True),
        (".//div[@class='code-block-caption']/"
         "span[@class='caption-number']", '^Code-2.1 $', True),
        (".//div[@class='code-block-caption']/"
         "span[@class='caption-number']", '^Code-2.3 $', True),
        (".//div[@class='code-block-caption']/"
         "span[@class='caption-number']", '^Code-2.4 $', True),
    ],
    'baz.html': [
        (".//div[@class='figure']/p[@class='caption']/"
         "span[@class='caption-number']", '^Figure:2.2 $', True),
        (".//table/caption/span[@class='caption-number']",
         '^Tab_2.2 $', True),
        (".//div[@class='code-block-caption']/"
         "span[@class='caption-number']", '^Code-2.2 $', True),
    ],
}))
@pytest.mark.sphinx('html', testroot='numfig', confoverrides={
    'numfig': True,
    'numfig_format': {'figure': 'Figure:%s',
                      'table': 'Tab_%s',
                      'code-block': 'Code-%s',
                      'section': 'SECTION-%s'}})
@pytest.mark.test_params(shared_result='test_build_html_numfig_format_warn')
def test_numfig_with_prefix(app, cached_etree_parse, fname, expect):
    app.build()
    check_xpath(cached_etree_parse(app.outdir / fname), fname, *expect)


@pytest.mark.sphinx('html', testroot='numfig', confoverrides={
    'numfig': True, 'numfig_secnum_depth': 2})
@pytest.mark.test_params(shared_result='test_build_html_numfig_depth_2')
def test_numfig_with_secnum_depth_warn(app, warning):
    app.build()
    warnings = warning.getvalue()
    assert 'index.rst:47: WARNING: numfig is disabled. :numref: is ignored.' not in warnings
    assert 'index.rst:55: WARNING: no number is assigned for section: index' in warnings
    assert 'index.rst:56: WARNING: invalid numfig_format: invalid' in warnings
    assert 'index.rst:57: WARNING: invalid numfig_format: Fig %s %s' in warnings


@pytest.mark.parametrize("fname,expect", flat_dict({
    'index.html': [
        (".//div[@class='figure']/p[@class='caption']/"
         "span[@class='caption-number']", '^Fig. 1 $', True),
        (".//div[@class='figure']/p[@class='caption']/"
         "span[@class='caption-number']", '^Fig. 2 $', True),
        (".//table/caption/span[@class='caption-number']",
         '^Table 1 $', True),
        (".//table/caption/span[@class='caption-number']",
         '^Table 2 $', True),
        (".//div[@class='code-block-caption']/"
         "span[@class='caption-number']", '^Listing 1 $', True),
        (".//div[@class='code-block-caption']/"
         "span[@class='caption-number']", '^Listing 2 $', True),
        (".//li/a/span", '^Fig. 1$', True),
        (".//li/a/span", '^Figure2.1.2$', True),
        (".//li/a/span", '^Table 1$', True),
        (".//li/a/span", '^Table:2.1.2$', True),
        (".//li/a/span", '^Listing 1$', True),
        (".//li/a/span", '^Code-2.1.2$', True),
        (".//li/a/span", '^Section.1$', True),
        (".//li/a/span", '^Section.2.1$', True),
        (".//li/a/span", '^Fig.1 should be Fig.1$', True),
        (".//li/a/span", '^Sect.1 Foo$', True),
    ],
    'foo.html': [
        (".//div[@class='figure']/p[@class='caption']/"
         "span[@class='caption-number']", '^Fig. 1.1 $', True),
        (".//div[@class='figure']/p[@class='caption']/"
         "span[@class='caption-number']", '^Fig. 1.1.1 $', True),
        (".//div[@class='figure']/p[@class='caption']/"
         "span[@class='caption-number']", '^Fig. 1.1.2 $', True),
        (".//div[@class='figure']/p[@class='caption']/"
         "span[@class='caption-number']", '^Fig. 1.2.1 $', True),
        (".//table/caption/span[@class='caption-number']",
         '^Table 1.1 $', True),
        (".//table/caption/span[@class='caption-number']",
         '^Table 1.1.1 $', True),
        (".//table/caption/span[@class='caption-number']",
         '^Table 1.1.2 $', True),
        (".//table/caption/span[@class='caption-number']",
         '^Table 1.2.1 $', True),
        (".//div[@class='code-block-caption']/"
         "span[@class='caption-number']", '^Listing 1.1 $', True),
        (".//div[@class='code-block-caption']/"
         "span[@class='caption-number']", '^Listing 1.1.1 $', True),
        (".//div[@class='code-block-caption']/"
         "span[@class='caption-number']", '^Listing 1.1.2 $', True),
        (".//div[@class='code-block-caption']/"
         "span[@class='caption-number']", '^Listing 1.2.1 $', True),
    ],
    'bar.html': [
        (".//div[@class='figure']/p[@class='caption']/"
         "span[@class='caption-number']", '^Fig. 2.1.1 $', True),
        (".//div[@class='figure']/p[@class='caption']/"
         "span[@class='caption-number']", '^Fig. 2.1.3 $', True),
        (".//div[@class='figure']/p[@class='caption']/"
         "span[@class='caption-number']", '^Fig. 2.2.1 $', True),
        (".//table/caption/span[@class='caption-number']",
         '^Table 2.1.1 $', True),
        (".//table/caption/span[@class='caption-number']",
         '^Table 2.1.3 $', True),
        (".//table/caption/span[@class='caption-number']",
         '^Table 2.2.1 $', True),
        (".//div[@class='code-block-caption']/"
         "span[@class='caption-number']", '^Listing 2.1.1 $', True),
        (".//div[@class='code-block-caption']/"
         "span[@class='caption-number']", '^Listing 2.1.3 $', True),
        (".//div[@class='code-block-caption']/"
         "span[@class='caption-number']", '^Listing 2.2.1 $', True),
    ],
    'baz.html': [
        (".//div[@class='figure']/p[@class='caption']/"
         "span[@class='caption-number']", '^Fig. 2.1.2 $', True),
        (".//table/caption/span[@class='caption-number']",
         '^Table 2.1.2 $', True),
        (".//div[@class='code-block-caption']/"
         "span[@class='caption-number']", '^Listing 2.1.2 $', True),
    ],
}))
@pytest.mark.sphinx('html', testroot='numfig', confoverrides={
    'numfig': True, 'numfig_secnum_depth': 2})
@pytest.mark.test_params(shared_result='test_build_html_numfig_depth_2')
def test_numfig_with_secnum_depth(app, cached_etree_parse, fname, expect):
    app.build()
    check_xpath(cached_etree_parse(app.outdir / fname), fname, *expect)


@pytest.mark.parametrize("fname,expect", flat_dict({
    'index.html': [
        (".//div[@class='figure']/p[@class='caption']/"
         "span[@class='caption-number']", '^Fig. 1 $', True),
        (".//div[@class='figure']/p[@class='caption']/"
         "span[@class='caption-number']", '^Fig. 2 $', True),
        (".//table/caption/span[@class='caption-number']",
         '^Table 1 $', True),
        (".//table/caption/span[@class='caption-number']",
         '^Table 2 $', True),
        (".//div[@class='code-block-caption']/"
         "span[@class='caption-number']", '^Listing 1 $', True),
        (".//div[@class='code-block-caption']/"
         "span[@class='caption-number']", '^Listing 2 $', True),
        (".//li/a/span", '^Fig. 1$', True),
        (".//li/a/span", '^Figure2.2$', True),
        (".//li/a/span", '^Table 1$', True),
        (".//li/a/span", '^Table:2.2$', True),
        (".//li/a/span", '^Listing 1$', True),
        (".//li/a/span", '^Code-2.2$', True),
        (".//li/a/span", '^Section.1$', True),
        (".//li/a/span", '^Section.2.1$', True),
        (".//li/a/span", '^Fig.1 should be Fig.1$', True),
        (".//li/a/span", '^Sect.1 Foo$', True),
        (".//div[@class='figure']/p[@class='caption']/"
         "span[@class='caption-number']", '^Fig. 1.1 $', True),
        (".//div[@class='figure']/p[@class='caption']/"
         "span[@class='caption-number']", '^Fig. 1.2 $', True),
        (".//div[@class='figure']/p[@class='caption']/"
         "span[@class='caption-number']", '^Fig. 1.3 $', True),
        (".//div[@class='figure']/p[@class='caption']/"
         "span[@class='caption-number']", '^Fig. 1.4 $', True),
        (".//table/caption/span[@class='caption-number']",
         '^Table 1.1 $', True),
        (".//table/caption/span[@class='caption-number']",
         '^Table 1.2 $', True),
        (".//table/caption/span[@class='caption-number']",
         '^Table 1.3 $', True),
        (".//table/caption/span[@class='caption-number']",
         '^Table 1.4 $', True),
        (".//div[@class='code-block-caption']/"
         "span[@class='caption-number']", '^Listing 1.1 $', True),
        (".//div[@class='code-block-caption']/"
         "span[@class='caption-number']", '^Listing 1.2 $', True),
        (".//div[@class='code-block-caption']/"
         "span[@class='caption-number']", '^Listing 1.3 $', True),
        (".//div[@class='code-block-caption']/"
         "span[@class='caption-number']", '^Listing 1.4 $', True),
        (".//div[@class='figure']/p[@class='caption']/"
         "span[@class='caption-number']", '^Fig. 2.1 $', True),
        (".//div[@class='figure']/p[@class='caption']/"
         "span[@class='caption-number']", '^Fig. 2.3 $', True),
        (".//div[@class='figure']/p[@class='caption']/"
         "span[@class='caption-number']", '^Fig. 2.4 $', True),
        (".//table/caption/span[@class='caption-number']",
         '^Table 2.1 $', True),
        (".//table/caption/span[@class='caption-number']",
         '^Table 2.3 $', True),
        (".//table/caption/span[@class='caption-number']",
         '^Table 2.4 $', True),
        (".//div[@class='code-block-caption']/"
         "span[@class='caption-number']", '^Listing 2.1 $', True),
        (".//div[@class='code-block-caption']/"
         "span[@class='caption-number']", '^Listing 2.3 $', True),
        (".//div[@class='code-block-caption']/"
         "span[@class='caption-number']", '^Listing 2.4 $', True),
        (".//div[@class='figure']/p[@class='caption']/"
         "span[@class='caption-number']", '^Fig. 2.2 $', True),
        (".//table/caption/span[@class='caption-number']",
         '^Table 2.2 $', True),
        (".//div[@class='code-block-caption']/"
         "span[@class='caption-number']", '^Listing 2.2 $', True),
    ],
}))
@pytest.mark.sphinx('singlehtml', testroot='numfig', confoverrides={
    'numfig': True})
@pytest.mark.test_params(shared_result='test_build_html_numfig_on')
def test_numfig_with_singlehtml(app, cached_etree_parse, fname, expect):
    app.build()
    check_xpath(cached_etree_parse(app.outdir / fname), fname, *expect)


@pytest.mark.parametrize("fname,expect", flat_dict({
    'index.html': [
        (".//div[@class='figure']/p[@class='caption']/span[@class='caption-number']",
         "Fig. 1", True),
        (".//div[@class='figure']/p[@class='caption']/span[@class='caption-number']",
         "Fig. 2", True),
        (".//div[@class='figure']/p[@class='caption']/span[@class='caption-number']",
         "Fig. 3", True),
        (".//div//span[@class='caption-number']", "No.1 ", True),
        (".//div//span[@class='caption-number']", "No.2 ", True),
        (".//li/a/span", 'Fig. 1', True),
        (".//li/a/span", 'Fig. 2', True),
        (".//li/a/span", 'Fig. 3', True),
        (".//li/a/span", 'No.1', True),
        (".//li/a/span", 'No.2', True),
    ],
}))
@pytest.mark.sphinx(
    'html', testroot='add_enumerable_node',
    srcdir='test_enumerable_node',
)
def test_enumerable_node(app, cached_etree_parse, fname, expect):
    app.build()
    check_xpath(cached_etree_parse(app.outdir / fname), fname, *expect)


@pytest.mark.sphinx('html', testroot='html_assets')
def test_html_assets(app):
    app.builder.build_all()

    # html_static_path
    assert not (app.outdir / '_static' / '.htaccess').exists()
    assert not (app.outdir / '_static' / '.htpasswd').exists()
    assert (app.outdir / '_static' / 'API.html').exists()
    assert (app.outdir / '_static' / 'API.html').text() == 'Sphinx-1.4.4'
    assert (app.outdir / '_static' / 'css/style.css').exists()
    assert (app.outdir / '_static' / 'rimg.png').exists()
    assert not (app.outdir / '_static' / '_build/index.html').exists()
    assert (app.outdir / '_static' / 'background.png').exists()
    assert not (app.outdir / '_static' / 'subdir' / '.htaccess').exists()
    assert not (app.outdir / '_static' / 'subdir' / '.htpasswd').exists()

    # html_extra_path
    assert (app.outdir / '.htaccess').exists()
    assert not (app.outdir / '.htpasswd').exists()
    assert (app.outdir / 'API.html_t').exists()
    assert (app.outdir / 'css/style.css').exists()
    assert (app.outdir / 'rimg.png').exists()
    assert not (app.outdir / '_build/index.html').exists()
    assert (app.outdir / 'background.png').exists()
    assert (app.outdir / 'subdir' / '.htaccess').exists()
    assert not (app.outdir / 'subdir' / '.htpasswd').exists()


@pytest.mark.sphinx('html', confoverrides={'html_sourcelink_suffix': ''})
def test_html_sourcelink_suffix(app):
    app.builder.build_all()
    content_otherext = (app.outdir / 'otherext.html').text()
    content_images = (app.outdir / 'images.html').text()

    assert '<a href="_sources/otherext.foo"' in content_otherext
    assert '<a href="_sources/images.txt"' in content_images
    assert (app.outdir / '_sources' / 'otherext.foo').exists()
    assert (app.outdir / '_sources' / 'images.txt').exists()


<<<<<<< HEAD
@gen_with_app(buildername='html', testroot='stylesheets')
def test_alternate_stylesheets(app, status, warning):
    app.builder.build_all()

    expects = {
        'index.html': [
            (".//link[@href='_static/persistent.css']"
                    "[@rel='stylesheet']", '', True),
            (".//link[@href='_static/default.css']"
                    "[@rel='stylesheet']"
                    "[@title='Default']", '', True),
            (".//link[@href='_static/alternate1.css']"
                    "[@rel='alternate stylesheet']"
                    "[@title='Alternate']", '', True),
            (".//link[@href='_static/alternate2.css']"
                    "[@rel='alternate stylesheet']", '', True),
            (".//link[@href='_static/more_persistent.css']"
                    "[@rel='stylesheet']", '', True),
            (".//link[@href='_static/more_persistent2.css']"
                    "[@rel='stylesheet']", '', True),
            (".//link[@href='_static/more_default.css']"
                    "[@rel='stylesheet']"
                    "[@title='Default']", '', True),
            (".//link[@href='_static/more_alternate1.css']"
                    "[@rel='alternate stylesheet']"
                    "[@title='Alternate']", '', True),
            (".//link[@href='_static/more_alternate2.css']"
                    "[@rel='alternate stylesheet']", '', True),
        ],
    }

    for fname, paths in iteritems(expects):
        with (app.outdir / fname).open('rb') as fp:
            etree = HTML_PARSER.parse(fp)

        for xpath, check, be_found in paths:
            yield check_xpath, etree, fname, xpath, check, be_found
=======
@pytest.mark.sphinx('html', testroot='html_entity')
def test_html_entity(app):
    app.builder.build_all()
    valid_entities = {'amp', 'lt', 'gt', 'quot', 'apos'}
    content = (app.outdir / 'index.html').text()
    for entity in re.findall(r'&([a-z]+);', content, re.M):
        assert entity not in valid_entities


@pytest.mark.sphinx('html', testroot='basic')
def test_html_inventory(app):
    app.builder.build_all()
    with open(app.outdir / 'objects.inv', 'rb') as f:
        invdata = InventoryFile.load(f, 'http://example.com', os.path.join)
    assert set(invdata.keys()) == {'std:label', 'std:doc'}
    assert set(invdata['std:label'].keys()) == {'modindex', 'genindex', 'search'}
    assert invdata['std:label']['modindex'] == ('Python',
                                                '',
                                                'http://example.com/py-modindex.html',
                                                'Module Index')
    assert invdata['std:label']['genindex'] == ('Python',
                                                '',
                                                'http://example.com/genindex.html',
                                                'Index')
    assert invdata['std:label']['search'] == ('Python',
                                              '',
                                              'http://example.com/search.html',
                                              'Search Page')
    assert set(invdata['std:doc'].keys()) == {'index'}
    assert invdata['std:doc']['index'] == ('Python',
                                           '',
                                           'http://example.com/index.html',
                                           'The basic Sphinx documentation for testing')
>>>>>>> 000c11ef
<|MERGE_RESOLUTION|>--- conflicted
+++ resolved
@@ -1144,45 +1144,6 @@
     assert (app.outdir / '_sources' / 'images.txt').exists()
 
 
-<<<<<<< HEAD
-@gen_with_app(buildername='html', testroot='stylesheets')
-def test_alternate_stylesheets(app, status, warning):
-    app.builder.build_all()
-
-    expects = {
-        'index.html': [
-            (".//link[@href='_static/persistent.css']"
-                    "[@rel='stylesheet']", '', True),
-            (".//link[@href='_static/default.css']"
-                    "[@rel='stylesheet']"
-                    "[@title='Default']", '', True),
-            (".//link[@href='_static/alternate1.css']"
-                    "[@rel='alternate stylesheet']"
-                    "[@title='Alternate']", '', True),
-            (".//link[@href='_static/alternate2.css']"
-                    "[@rel='alternate stylesheet']", '', True),
-            (".//link[@href='_static/more_persistent.css']"
-                    "[@rel='stylesheet']", '', True),
-            (".//link[@href='_static/more_persistent2.css']"
-                    "[@rel='stylesheet']", '', True),
-            (".//link[@href='_static/more_default.css']"
-                    "[@rel='stylesheet']"
-                    "[@title='Default']", '', True),
-            (".//link[@href='_static/more_alternate1.css']"
-                    "[@rel='alternate stylesheet']"
-                    "[@title='Alternate']", '', True),
-            (".//link[@href='_static/more_alternate2.css']"
-                    "[@rel='alternate stylesheet']", '', True),
-        ],
-    }
-
-    for fname, paths in iteritems(expects):
-        with (app.outdir / fname).open('rb') as fp:
-            etree = HTML_PARSER.parse(fp)
-
-        for xpath, check, be_found in paths:
-            yield check_xpath, etree, fname, xpath, check, be_found
-=======
 @pytest.mark.sphinx('html', testroot='html_entity')
 def test_html_entity(app):
     app.builder.build_all()
@@ -1216,4 +1177,34 @@
                                            '',
                                            'http://example.com/index.html',
                                            'The basic Sphinx documentation for testing')
->>>>>>> 000c11ef
+
+@pytest.mark.parametrize("fname,expect", flat_dict({
+    'index.html': [
+        (".//link[@href='_static/persistent.css']"
+                "[@rel='stylesheet']", '', True),
+        (".//link[@href='_static/default.css']"
+                "[@rel='stylesheet']"
+                "[@title='Default']", '', True),
+        (".//link[@href='_static/alternate1.css']"
+                "[@rel='alternate stylesheet']"
+                "[@title='Alternate']", '', True),
+        (".//link[@href='_static/alternate2.css']"
+                "[@rel='alternate stylesheet']", '', True),
+        (".//link[@href='_static/more_persistent.css']"
+                "[@rel='stylesheet']", '', True),
+        (".//link[@href='_static/more_persistent2.css']"
+                "[@rel='stylesheet']", '', True),
+        (".//link[@href='_static/more_default.css']"
+                "[@rel='stylesheet']"
+                "[@title='Default']", '', True),
+        (".//link[@href='_static/more_alternate1.css']"
+                "[@rel='alternate stylesheet']"
+                "[@title='Alternate']", '', True),
+        (".//link[@href='_static/more_alternate2.css']"
+                "[@rel='alternate stylesheet']", '', True),
+    ],
+}))
+@pytest.mark.sphinx('html', testroot='stylesheets')
+def test_alternate_stylesheets(app, cached_etree_parse, fname, expect):
+    app.build()
+    check_xpath(cached_etree_parse(app.outdir / fname), fname, *expect)