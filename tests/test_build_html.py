--- conflicted
+++ resolved
@@ -1231,14 +1231,9 @@
     assert re.search(pattern, content, re.S)
 
     # js_files
-<<<<<<< HEAD
     expected = ['_static/early.js',
-                '_static/doctools.js', 'https://example.com/script.js', '_static/normal.js',
-=======
-    expected = ['_static/early.js', '_static/jquery.js', '_static/underscore.js',
                 '_static/doctools.js', '_static/sphinx_highlight.js',
                 'https://example.com/script.js', '_static/normal.js',
->>>>>>> eb5b3aa2
                 '_static/late.js', '_static/js/custom.js', '_static/lazy.js']
     pattern = '.*'.join('src="%s"' % f for f in expected)
     assert re.search(pattern, content, re.S)
